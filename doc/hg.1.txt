====
 hg
====

---------------------------------------
Mercurial source code management system
---------------------------------------

:Author:         Matt Mackall <mpm@selenic.com>
:Organization:   Mercurial
:Manual section: 1
:Manual group:   Mercurial Manual
<<<<<<< HEAD
=======

.. contents::
   :backlinks: top
   :class: htmlonly
>>>>>>> f1cc50d9


SYNOPSIS
--------
**hg** *command* [*option*]... [*argument*]...

DESCRIPTION
-----------
The **hg** command provides a command line interface to the Mercurial
system.

COMMAND ELEMENTS
----------------

files...
    indicates one or more filename or relative path filenames; see
    "FILE NAME PATTERNS" for information on pattern matching

path
    indicates a path on the local machine

revision
    indicates a changeset which can be specified as a changeset
    revision number, a tag, or a unique substring of the changeset
    hash value

repository path
    either the pathname of a local repository or the URI of a remote
    repository.

.. include:: hg.1.gendoc.txt

FILES
-----

``.hgignore``
    This file contains regular expressions (one per line) that
    describe file names that should be ignored by **hg**. For details,
    see |hgignore(5)|_.

``.hgtags``
    This file contains changeset hash values and text tag names (one
    of each separated by spaces) that correspond to tagged versions of
    the repository contents.

``/etc/mercurial/hgrc``, ``$HOME/.hgrc``, ``.hg/hgrc``
    This file contains defaults and configuration. Values in
    ``.hg/hgrc`` override those in ``$HOME/.hgrc``, and these override
    settings made in the global ``/etc/mercurial/hgrc`` configuration.
    See |hgrc(5)|_ for details of the contents and format of these
    files.

Some commands (e.g. revert) produce backup files ending in ``.orig``,
if the ``.orig`` file already exists and is not tracked by Mercurial,
it will be overwritten.

BUGS
----
Probably lots, please post them to the mailing list (See Resources
below) when you find them.

SEE ALSO
--------
|hgignore(5)|_, |hgrc(5)|_

AUTHOR
------
Written by Matt Mackall <mpm@selenic.com>

RESOURCES
---------
Main Web Site: http://mercurial.selenic.com/

Source code repository: http://selenic.com/hg

Mailing list: http://selenic.com/mailman/listinfo/mercurial

COPYING
-------
Copyright \(C) 2005-2009 Matt Mackall.
Free use of this software is granted under the terms of the GNU General
Public License (GPL).

.. include:: common.txt<|MERGE_RESOLUTION|>--- conflicted
+++ resolved
@@ -10,13 +10,10 @@
 :Organization:   Mercurial
 :Manual section: 1
 :Manual group:   Mercurial Manual
-<<<<<<< HEAD
-=======
 
 .. contents::
    :backlinks: top
    :class: htmlonly
->>>>>>> f1cc50d9
 
 
 SYNOPSIS
