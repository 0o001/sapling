--- conflicted
+++ resolved
@@ -8,11 +8,7 @@
 
 from node import *
 from remoterepo import *
-<<<<<<< HEAD
-from i18n import gettext as _
-=======
 from i18n import _
->>>>>>> a5b3ab33
 import hg, os, urllib, urllib2, urlparse, zlib, util, httplib
 import errno, keepalive, tempfile, socket, changegroup
 
