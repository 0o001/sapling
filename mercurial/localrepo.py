# localrepo.py - read/write repository class for mercurial
#
# Copyright 2005-2007 Matt Mackall <mpm@selenic.com>
#
# This software may be used and distributed according to the terms of the
# GNU General Public License version 2 or any later version.
from node import hex, nullid, wdirrev, short
from i18n import _
import urllib
import peer, changegroup, subrepo, pushkey, obsolete, repoview
import changelog, dirstate, filelog, manifest, context, bookmarks, phases
import lock as lockmod
import transaction, store, encoding, exchange, bundle2
import scmutil, util, extensions, hook, error, revset, cmdutil
import match as matchmod
import merge as mergemod
import tags as tagsmod
from lock import release
import weakref, errno, os, time, inspect, random
import branchmap, pathutil
import namespaces
propertycache = util.propertycache
filecache = scmutil.filecache

class repofilecache(filecache):
    """All filecache usage on repo are done for logic that should be unfiltered
    """

    def __get__(self, repo, type=None):
        return super(repofilecache, self).__get__(repo.unfiltered(), type)
    def __set__(self, repo, value):
        return super(repofilecache, self).__set__(repo.unfiltered(), value)
    def __delete__(self, repo):
        return super(repofilecache, self).__delete__(repo.unfiltered())

class storecache(repofilecache):
    """filecache for files in the store"""
    def join(self, obj, fname):
        return obj.sjoin(fname)

class unfilteredpropertycache(propertycache):
    """propertycache that apply to unfiltered repo only"""

    def __get__(self, repo, type=None):
        unfi = repo.unfiltered()
        if unfi is repo:
            return super(unfilteredpropertycache, self).__get__(unfi)
        return getattr(unfi, self.name)

class filteredpropertycache(propertycache):
    """propertycache that must take filtering in account"""

    def cachevalue(self, obj, value):
        object.__setattr__(obj, self.name, value)


def hasunfilteredcache(repo, name):
    """check if a repo has an unfilteredpropertycache value for <name>"""
    return name in vars(repo.unfiltered())

def unfilteredmethod(orig):
    """decorate method that always need to be run on unfiltered version"""
    def wrapper(repo, *args, **kwargs):
        return orig(repo.unfiltered(), *args, **kwargs)
    return wrapper

moderncaps = set(('lookup', 'branchmap', 'pushkey', 'known', 'getbundle',
                  'unbundle'))
legacycaps = moderncaps.union(set(['changegroupsubset']))

class localpeer(peer.peerrepository):
    '''peer for a local repo; reflects only the most recent API'''

    def __init__(self, repo, caps=moderncaps):
        peer.peerrepository.__init__(self)
        self._repo = repo.filtered('served')
        self.ui = repo.ui
        self._caps = repo._restrictcapabilities(caps)
        self.requirements = repo.requirements
        self.supportedformats = repo.supportedformats

    def close(self):
        self._repo.close()

    def _capabilities(self):
        return self._caps

    def local(self):
        return self._repo

    def canpush(self):
        return True

    def url(self):
        return self._repo.url()

    def lookup(self, key):
        return self._repo.lookup(key)

    def branchmap(self):
        return self._repo.branchmap()

    def heads(self):
        return self._repo.heads()

    def known(self, nodes):
        return self._repo.known(nodes)

    def getbundle(self, source, heads=None, common=None, bundlecaps=None,
                  **kwargs):
        cg = exchange.getbundle(self._repo, source, heads=heads,
                                common=common, bundlecaps=bundlecaps, **kwargs)
        if bundlecaps is not None and 'HG20' in bundlecaps:
            # When requesting a bundle2, getbundle returns a stream to make the
            # wire level function happier. We need to build a proper object
            # from it in local peer.
            cg = bundle2.getunbundler(self.ui, cg)
        return cg

    # TODO We might want to move the next two calls into legacypeer and add
    # unbundle instead.

    def unbundle(self, cg, heads, url):
        """apply a bundle on a repo

        This function handles the repo locking itself."""
        try:
            try:
                cg = exchange.readbundle(self.ui, cg, None)
                ret = exchange.unbundle(self._repo, cg, heads, 'push', url)
                if util.safehasattr(ret, 'getchunks'):
                    # This is a bundle20 object, turn it into an unbundler.
                    # This little dance should be dropped eventually when the
                    # API is finally improved.
                    stream = util.chunkbuffer(ret.getchunks())
                    ret = bundle2.getunbundler(self.ui, stream)
                return ret
            except Exception as exc:
                # If the exception contains output salvaged from a bundle2
                # reply, we need to make sure it is printed before continuing
                # to fail. So we build a bundle2 with such output and consume
                # it directly.
                #
                # This is not very elegant but allows a "simple" solution for
                # issue4594
                output = getattr(exc, '_bundle2salvagedoutput', ())
                if output:
                    bundler = bundle2.bundle20(self._repo.ui)
                    for out in output:
                        bundler.addpart(out)
                    stream = util.chunkbuffer(bundler.getchunks())
                    b = bundle2.getunbundler(self.ui, stream)
                    bundle2.processbundle(self._repo, b)
                raise
        except error.PushRaced as exc:
            raise error.ResponseError(_('push failed:'), str(exc))

    def lock(self):
        return self._repo.lock()

    def addchangegroup(self, cg, source, url):
        return cg.apply(self._repo, source, url)

    def pushkey(self, namespace, key, old, new):
        return self._repo.pushkey(namespace, key, old, new)

    def listkeys(self, namespace):
        return self._repo.listkeys(namespace)

    def debugwireargs(self, one, two, three=None, four=None, five=None):
        '''used to test argument passing over the wire'''
        return "%s %s %s %s %s" % (one, two, three, four, five)

class locallegacypeer(localpeer):
    '''peer extension which implements legacy methods too; used for tests with
    restricted capabilities'''

    def __init__(self, repo):
        localpeer.__init__(self, repo, caps=legacycaps)

    def branches(self, nodes):
        return self._repo.branches(nodes)

    def between(self, pairs):
        return self._repo.between(pairs)

    def changegroup(self, basenodes, source):
        return changegroup.changegroup(self._repo, basenodes, source)

    def changegroupsubset(self, bases, heads, source):
        return changegroup.changegroupsubset(self._repo, bases, heads, source)

class localrepository(object):

    supportedformats = set(('revlogv1', 'generaldelta', 'treemanifest',
                            'manifestv2'))
    _basesupported = supportedformats | set(('store', 'fncache', 'shared',
                                             'dotencode'))
    openerreqs = set(('revlogv1', 'generaldelta', 'treemanifest', 'manifestv2'))
    filtername = None

    # a list of (ui, featureset) functions.
    # only functions defined in module of enabled extensions are invoked
    featuresetupfuncs = set()

    def _baserequirements(self, create):
        return ['revlogv1']

    def __init__(self, baseui, path=None, create=False):
        self.requirements = set()
        self.wvfs = scmutil.vfs(path, expandpath=True, realpath=True)
        self.wopener = self.wvfs
        self.root = self.wvfs.base
        self.path = self.wvfs.join(".hg")
        self.origroot = path
        self.auditor = pathutil.pathauditor(self.root, self._checknested)
        self.nofsauditor = pathutil.pathauditor(self.root, self._checknested,
                                                realfs=False)
        self.vfs = scmutil.vfs(self.path)
        self.opener = self.vfs
        self.baseui = baseui
        self.ui = baseui.copy()
        self.ui.copy = baseui.copy # prevent copying repo configuration
        # A list of callback to shape the phase if no data were found.
        # Callback are in the form: func(repo, roots) --> processed root.
        # This list it to be filled by extension during repo setup
        self._phasedefaults = []
        try:
            self.ui.readconfig(self.join("hgrc"), self.root)
            extensions.loadall(self.ui)
        except IOError:
            pass

        if self.featuresetupfuncs:
            self.supported = set(self._basesupported) # use private copy
            extmods = set(m.__name__ for n, m
                          in extensions.extensions(self.ui))
            for setupfunc in self.featuresetupfuncs:
                if setupfunc.__module__ in extmods:
                    setupfunc(self.ui, self.supported)
        else:
            self.supported = self._basesupported

        if not self.vfs.isdir():
            if create:
                if not self.wvfs.exists():
                    self.wvfs.makedirs()
                self.vfs.makedir(notindexed=True)
                self.requirements.update(self._baserequirements(create))
                if self.ui.configbool('format', 'usestore', True):
                    self.vfs.mkdir("store")
                    self.requirements.add("store")
                    if self.ui.configbool('format', 'usefncache', True):
                        self.requirements.add("fncache")
                        if self.ui.configbool('format', 'dotencode', True):
                            self.requirements.add('dotencode')
                    # create an invalid changelog
                    self.vfs.append(
                        "00changelog.i",
                        '\0\0\0\2' # represents revlogv2
                        ' dummy changelog to prevent using the old repo layout'
                    )
                if scmutil.gdinitconfig(self.ui):
                    self.requirements.add("generaldelta")
                if self.ui.configbool('experimental', 'treemanifest', False):
                    self.requirements.add("treemanifest")
                if self.ui.configbool('experimental', 'manifestv2', False):
                    self.requirements.add("manifestv2")
            else:
                raise error.RepoError(_("repository %s not found") % path)
        elif create:
            raise error.RepoError(_("repository %s already exists") % path)
        else:
            try:
                self.requirements = scmutil.readrequires(
                        self.vfs, self.supported)
            except IOError as inst:
                if inst.errno != errno.ENOENT:
                    raise

        self.sharedpath = self.path
        try:
            vfs = scmutil.vfs(self.vfs.read("sharedpath").rstrip('\n'),
                              realpath=True)
            s = vfs.base
            if not vfs.exists():
                raise error.RepoError(
                    _('.hg/sharedpath points to nonexistent directory %s') % s)
            self.sharedpath = s
        except IOError as inst:
            if inst.errno != errno.ENOENT:
                raise

        self.store = store.store(
                self.requirements, self.sharedpath, scmutil.vfs)
        self.spath = self.store.path
        self.svfs = self.store.vfs
        self.sjoin = self.store.join
        self.vfs.createmode = self.store.createmode
        self._applyopenerreqs()
        if create:
            self._writerequirements()

        self._dirstatevalidatewarned = False

        self._branchcaches = {}
        self._revbranchcache = None
        self.filterpats = {}
        self._datafilters = {}
        self._transref = self._lockref = self._wlockref = None

        # A cache for various files under .hg/ that tracks file changes,
        # (used by the filecache decorator)
        #
        # Maps a property name to its util.filecacheentry
        self._filecache = {}

        # hold sets of revision to be filtered
        # should be cleared when something might have changed the filter value:
        # - new changesets,
        # - phase change,
        # - new obsolescence marker,
        # - working directory parent change,
        # - bookmark changes
        self.filteredrevcache = {}

        # generic mapping between names and nodes
        self.names = namespaces.namespaces()

    def close(self):
        self._writecaches()

    def _writecaches(self):
        if self._revbranchcache:
            self._revbranchcache.write()

    def _restrictcapabilities(self, caps):
        if self.ui.configbool('experimental', 'bundle2-advertise', True):
            caps = set(caps)
            capsblob = bundle2.encodecaps(bundle2.getrepocaps(self))
            caps.add('bundle2=' + urllib.quote(capsblob))
        return caps

    def _applyopenerreqs(self):
        self.svfs.options = dict((r, 1) for r in self.requirements
                                           if r in self.openerreqs)
        # experimental config: format.chunkcachesize
        chunkcachesize = self.ui.configint('format', 'chunkcachesize')
        if chunkcachesize is not None:
            self.svfs.options['chunkcachesize'] = chunkcachesize
        # experimental config: format.maxchainlen
        maxchainlen = self.ui.configint('format', 'maxchainlen')
        if maxchainlen is not None:
            self.svfs.options['maxchainlen'] = maxchainlen
        # experimental config: format.manifestcachesize
        manifestcachesize = self.ui.configint('format', 'manifestcachesize')
        if manifestcachesize is not None:
            self.svfs.options['manifestcachesize'] = manifestcachesize
        # experimental config: format.aggressivemergedeltas
        aggressivemergedeltas = self.ui.configbool('format',
            'aggressivemergedeltas', False)
        self.svfs.options['aggressivemergedeltas'] = aggressivemergedeltas
        self.svfs.options['lazydeltabase'] = not scmutil.gddeltaconfig(self.ui)

    def _writerequirements(self):
        scmutil.writerequires(self.vfs, self.requirements)

    def _checknested(self, path):
        """Determine if path is a legal nested repository."""
        if not path.startswith(self.root):
            return False
        subpath = path[len(self.root) + 1:]
        normsubpath = util.pconvert(subpath)

        # XXX: Checking against the current working copy is wrong in
        # the sense that it can reject things like
        #
        #   $ hg cat -r 10 sub/x.txt
        #
        # if sub/ is no longer a subrepository in the working copy
        # parent revision.
        #
        # However, it can of course also allow things that would have
        # been rejected before, such as the above cat command if sub/
        # is a subrepository now, but was a normal directory before.
        # The old path auditor would have rejected by mistake since it
        # panics when it sees sub/.hg/.
        #
        # All in all, checking against the working copy seems sensible
        # since we want to prevent access to nested repositories on
        # the filesystem *now*.
        ctx = self[None]
        parts = util.splitpath(subpath)
        while parts:
            prefix = '/'.join(parts)
            if prefix in ctx.substate:
                if prefix == normsubpath:
                    return True
                else:
                    sub = ctx.sub(prefix)
                    return sub.checknested(subpath[len(prefix) + 1:])
            else:
                parts.pop()
        return False

    def peer(self):
        return localpeer(self) # not cached to avoid reference cycle

    def unfiltered(self):
        """Return unfiltered version of the repository

        Intended to be overwritten by filtered repo."""
        return self

    def filtered(self, name):
        """Return a filtered version of a repository"""
        # build a new class with the mixin and the current class
        # (possibly subclass of the repo)
        class proxycls(repoview.repoview, self.unfiltered().__class__):
            pass
        return proxycls(self, name)

    @repofilecache('bookmarks')
    def _bookmarks(self):
        return bookmarks.bmstore(self)

    @repofilecache('bookmarks.current')
    def _activebookmark(self):
        return bookmarks.readactive(self)

    def bookmarkheads(self, bookmark):
        name = bookmark.split('@', 1)[0]
        heads = []
        for mark, n in self._bookmarks.iteritems():
            if mark.split('@', 1)[0] == name:
                heads.append(n)
        return heads

    # _phaserevs and _phasesets depend on changelog. what we need is to
    # call _phasecache.invalidate() if '00changelog.i' was changed, but it
    # can't be easily expressed in filecache mechanism.
    @storecache('phaseroots', '00changelog.i')
    def _phasecache(self):
        return phases.phasecache(self, self._phasedefaults)

    @storecache('obsstore')
    def obsstore(self):
        # read default format for new obsstore.
        # developer config: format.obsstore-version
        defaultformat = self.ui.configint('format', 'obsstore-version', None)
        # rely on obsstore class default when possible.
        kwargs = {}
        if defaultformat is not None:
            kwargs['defaultformat'] = defaultformat
        readonly = not obsolete.isenabled(self, obsolete.createmarkersopt)
        store = obsolete.obsstore(self.svfs, readonly=readonly,
                                  **kwargs)
        if store and readonly:
            self.ui.warn(
                _('obsolete feature not enabled but %i markers found!\n')
                % len(list(store)))
        return store

    @storecache('00changelog.i')
    def changelog(self):
        c = changelog.changelog(self.svfs)
        if 'HG_PENDING' in os.environ:
            p = os.environ['HG_PENDING']
            if p.startswith(self.root):
                c.readpending('00changelog.i.a')
        return c

    @storecache('00manifest.i')
    def manifest(self):
        return manifest.manifest(self.svfs)

    def dirlog(self, dir):
        return self.manifest.dirlog(dir)

    @repofilecache('dirstate')
    def dirstate(self):
        return dirstate.dirstate(self.vfs, self.ui, self.root,
                                 self._dirstatevalidate)

    def _dirstatevalidate(self, node):
        try:
            self.changelog.rev(node)
            return node
        except error.LookupError:
            if not self._dirstatevalidatewarned:
                self._dirstatevalidatewarned = True
                self.ui.warn(_("warning: ignoring unknown"
                               " working parent %s!\n") % short(node))
            return nullid

    def __getitem__(self, changeid):
        if changeid is None or changeid == wdirrev:
            return context.workingctx(self)
        if isinstance(changeid, slice):
            return [context.changectx(self, i)
                    for i in xrange(*changeid.indices(len(self)))
                    if i not in self.changelog.filteredrevs]
        return context.changectx(self, changeid)

    def __contains__(self, changeid):
        try:
            self[changeid]
            return True
        except error.RepoLookupError:
            return False

    def __nonzero__(self):
        return True

    def __len__(self):
        return len(self.changelog)

    def __iter__(self):
        return iter(self.changelog)

    def revs(self, expr, *args):
        '''Find revisions matching a revset.

        The revset is specified as a string ``expr`` that may contain
        %-formatting to escape certain types. See ``revset.formatspec``.

        Return a revset.abstractsmartset, which is a list-like interface
        that contains integer revisions.
        '''
        expr = revset.formatspec(expr, *args)
        m = revset.match(None, expr)
        return m(self)

    def set(self, expr, *args):
        '''Find revisions matching a revset and emit changectx instances.

        This is a convenience wrapper around ``revs()`` that iterates the
        result and is a generator of changectx instances.
        '''
        for r in self.revs(expr, *args):
            yield self[r]

    def url(self):
        return 'file:' + self.root

    def hook(self, name, throw=False, **args):
        """Call a hook, passing this repo instance.

        This a convenience method to aid invoking hooks. Extensions likely
        won't call this unless they have registered a custom hook or are
        replacing code that is expected to call a hook.
        """
        return hook.hook(self.ui, self, name, throw, **args)

    @unfilteredmethod
    def _tag(self, names, node, message, local, user, date, extra=None,
             editor=False):
        if isinstance(names, str):
            names = (names,)

        branches = self.branchmap()
        for name in names:
            self.hook('pretag', throw=True, node=hex(node), tag=name,
                      local=local)
            if name in branches:
                self.ui.warn(_("warning: tag %s conflicts with existing"
                " branch name\n") % name)

        def writetags(fp, names, munge, prevtags):
            fp.seek(0, 2)
            if prevtags and prevtags[-1] != '\n':
                fp.write('\n')
            for name in names:
                if munge:
                    m = munge(name)
                else:
                    m = name

                if (self._tagscache.tagtypes and
                    name in self._tagscache.tagtypes):
                    old = self.tags().get(name, nullid)
                    fp.write('%s %s\n' % (hex(old), m))
                fp.write('%s %s\n' % (hex(node), m))
            fp.close()

        prevtags = ''
        if local:
            try:
                fp = self.vfs('localtags', 'r+')
            except IOError:
                fp = self.vfs('localtags', 'a')
            else:
                prevtags = fp.read()

            # local tags are stored in the current charset
            writetags(fp, names, None, prevtags)
            for name in names:
                self.hook('tag', node=hex(node), tag=name, local=local)
            return

        try:
            fp = self.wfile('.hgtags', 'rb+')
        except IOError as e:
            if e.errno != errno.ENOENT:
                raise
            fp = self.wfile('.hgtags', 'ab')
        else:
            prevtags = fp.read()

        # committed tags are stored in UTF-8
        writetags(fp, names, encoding.fromlocal, prevtags)

        fp.close()

        self.invalidatecaches()

        if '.hgtags' not in self.dirstate:
            self[None].add(['.hgtags'])

        m = matchmod.exact(self.root, '', ['.hgtags'])
        tagnode = self.commit(message, user, date, extra=extra, match=m,
                              editor=editor)

        for name in names:
            self.hook('tag', node=hex(node), tag=name, local=local)

        return tagnode

    def tag(self, names, node, message, local, user, date, editor=False):
        '''tag a revision with one or more symbolic names.

        names is a list of strings or, when adding a single tag, names may be a
        string.

        if local is True, the tags are stored in a per-repository file.
        otherwise, they are stored in the .hgtags file, and a new
        changeset is committed with the change.

        keyword arguments:

        local: whether to store tags in non-version-controlled file
        (default False)

        message: commit message to use if committing

        user: name of user to use if committing

        date: date tuple to use if committing'''

        if not local:
            m = matchmod.exact(self.root, '', ['.hgtags'])
            if any(self.status(match=m, unknown=True, ignored=True)):
                raise error.Abort(_('working copy of .hgtags is changed'),
                                 hint=_('please commit .hgtags manually'))

        self.tags() # instantiate the cache
        self._tag(names, node, message, local, user, date, editor=editor)

    @filteredpropertycache
    def _tagscache(self):
        '''Returns a tagscache object that contains various tags related
        caches.'''

        # This simplifies its cache management by having one decorated
        # function (this one) and the rest simply fetch things from it.
        class tagscache(object):
            def __init__(self):
                # These two define the set of tags for this repository. tags
                # maps tag name to node; tagtypes maps tag name to 'global' or
                # 'local'. (Global tags are defined by .hgtags across all
                # heads, and local tags are defined in .hg/localtags.)
                # They constitute the in-memory cache of tags.
                self.tags = self.tagtypes = None

                self.nodetagscache = self.tagslist = None

        cache = tagscache()
        cache.tags, cache.tagtypes = self._findtags()

        return cache

    def tags(self):
        '''return a mapping of tag to node'''
        t = {}
        if self.changelog.filteredrevs:
            tags, tt = self._findtags()
        else:
            tags = self._tagscache.tags
        for k, v in tags.iteritems():
            try:
                # ignore tags to unknown nodes
                self.changelog.rev(v)
                t[k] = v
            except (error.LookupError, ValueError):
                pass
        return t

    def _findtags(self):
        '''Do the hard work of finding tags.  Return a pair of dicts
        (tags, tagtypes) where tags maps tag name to node, and tagtypes
        maps tag name to a string like \'global\' or \'local\'.
        Subclasses or extensions are free to add their own tags, but
        should be aware that the returned dicts will be retained for the
        duration of the localrepo object.'''

        # XXX what tagtype should subclasses/extensions use?  Currently
        # mq and bookmarks add tags, but do not set the tagtype at all.
        # Should each extension invent its own tag type?  Should there
        # be one tagtype for all such "virtual" tags?  Or is the status
        # quo fine?

        alltags = {}                    # map tag name to (node, hist)
        tagtypes = {}

        tagsmod.findglobaltags(self.ui, self, alltags, tagtypes)
        tagsmod.readlocaltags(self.ui, self, alltags, tagtypes)

        # Build the return dicts.  Have to re-encode tag names because
        # the tags module always uses UTF-8 (in order not to lose info
        # writing to the cache), but the rest of Mercurial wants them in
        # local encoding.
        tags = {}
        for (name, (node, hist)) in alltags.iteritems():
            if node != nullid:
                tags[encoding.tolocal(name)] = node
        tags['tip'] = self.changelog.tip()
        tagtypes = dict([(encoding.tolocal(name), value)
                         for (name, value) in tagtypes.iteritems()])
        return (tags, tagtypes)

    def tagtype(self, tagname):
        '''
        return the type of the given tag. result can be:

        'local'  : a local tag
        'global' : a global tag
        None     : tag does not exist
        '''

        return self._tagscache.tagtypes.get(tagname)

    def tagslist(self):
        '''return a list of tags ordered by revision'''
        if not self._tagscache.tagslist:
            l = []
            for t, n in self.tags().iteritems():
                l.append((self.changelog.rev(n), t, n))
            self._tagscache.tagslist = [(t, n) for r, t, n in sorted(l)]

        return self._tagscache.tagslist

    def nodetags(self, node):
        '''return the tags associated with a node'''
        if not self._tagscache.nodetagscache:
            nodetagscache = {}
            for t, n in self._tagscache.tags.iteritems():
                nodetagscache.setdefault(n, []).append(t)
            for tags in nodetagscache.itervalues():
                tags.sort()
            self._tagscache.nodetagscache = nodetagscache
        return self._tagscache.nodetagscache.get(node, [])

    def nodebookmarks(self, node):
        """return the list of bookmarks pointing to the specified node"""
        marks = []
        for bookmark, n in self._bookmarks.iteritems():
            if n == node:
                marks.append(bookmark)
        return sorted(marks)

    def branchmap(self):
        '''returns a dictionary {branch: [branchheads]} with branchheads
        ordered by increasing revision number'''
        branchmap.updatecache(self)
        return self._branchcaches[self.filtername]

    @unfilteredmethod
    def revbranchcache(self):
        if not self._revbranchcache:
            self._revbranchcache = branchmap.revbranchcache(self.unfiltered())
        return self._revbranchcache

    def branchtip(self, branch, ignoremissing=False):
        '''return the tip node for a given branch

        If ignoremissing is True, then this method will not raise an error.
        This is helpful for callers that only expect None for a missing branch
        (e.g. namespace).

        '''
        try:
            return self.branchmap().branchtip(branch)
        except KeyError:
            if not ignoremissing:
                raise error.RepoLookupError(_("unknown branch '%s'") % branch)
            else:
                pass

    def lookup(self, key):
        return self[key].node()

    def lookupbranch(self, key, remote=None):
        repo = remote or self
        if key in repo.branchmap():
            return key

        repo = (remote and remote.local()) and remote or self
        return repo[key].branch()

    def known(self, nodes):
        nm = self.changelog.nodemap
        pc = self._phasecache
        result = []
        for n in nodes:
            r = nm.get(n)
            resp = not (r is None or pc.phase(self, r) >= phases.secret)
            result.append(resp)
        return result

    def local(self):
        return self

    def publishing(self):
        # it's safe (and desirable) to trust the publish flag unconditionally
        # so that we don't finalize changes shared between users via ssh or nfs
        return self.ui.configbool('phases', 'publish', True, untrusted=True)

    def cancopy(self):
        # so statichttprepo's override of local() works
        if not self.local():
            return False
        if not self.publishing():
            return True
        # if publishing we can't copy if there is filtered content
        return not self.filtered('visible').changelog.filteredrevs

    def shared(self):
        '''the type of shared repository (None if not shared)'''
        if self.sharedpath != self.path:
            return 'store'
        return None

    def join(self, f, *insidef):
        return self.vfs.join(os.path.join(f, *insidef))

    def wjoin(self, f, *insidef):
        return self.vfs.reljoin(self.root, f, *insidef)

    def file(self, f):
        if f[0] == '/':
            f = f[1:]
        return filelog.filelog(self.svfs, f)

    def parents(self, changeid=None):
        '''get list of changectxs for parents of changeid'''
        msg = 'repo.parents() is deprecated, use repo[%r].parents()' % changeid
        self.ui.deprecwarn(msg, '3.7')
        return self[changeid].parents()

    def changectx(self, changeid):
        return self[changeid]

    def setparents(self, p1, p2=nullid):
        self.dirstate.beginparentchange()
        copies = self.dirstate.setparents(p1, p2)
        pctx = self[p1]
        if copies:
            # Adjust copy records, the dirstate cannot do it, it
            # requires access to parents manifests. Preserve them
            # only for entries added to first parent.
            for f in copies:
                if f not in pctx and copies[f] in pctx:
                    self.dirstate.copy(copies[f], f)
        if p2 == nullid:
            for f, s in sorted(self.dirstate.copies().items()):
                if f not in pctx and s not in pctx:
                    self.dirstate.copy(None, f)
        self.dirstate.endparentchange()

    def filectx(self, path, changeid=None, fileid=None):
        """changeid can be a changeset revision, node, or tag.
           fileid can be a file revision or node."""
        return context.filectx(self, path, changeid, fileid)

    def getcwd(self):
        return self.dirstate.getcwd()

    def pathto(self, f, cwd=None):
        return self.dirstate.pathto(f, cwd)

    def wfile(self, f, mode='r'):
        return self.wvfs(f, mode)

    def _link(self, f):
        return self.wvfs.islink(f)

    def _loadfilter(self, filter):
        if filter not in self.filterpats:
            l = []
            for pat, cmd in self.ui.configitems(filter):
                if cmd == '!':
                    continue
                mf = matchmod.match(self.root, '', [pat])
                fn = None
                params = cmd
                for name, filterfn in self._datafilters.iteritems():
                    if cmd.startswith(name):
                        fn = filterfn
                        params = cmd[len(name):].lstrip()
                        break
                if not fn:
                    fn = lambda s, c, **kwargs: util.filter(s, c)
                # Wrap old filters not supporting keyword arguments
                if not inspect.getargspec(fn)[2]:
                    oldfn = fn
                    fn = lambda s, c, **kwargs: oldfn(s, c)
                l.append((mf, fn, params))
            self.filterpats[filter] = l
        return self.filterpats[filter]

    def _filter(self, filterpats, filename, data):
        for mf, fn, cmd in filterpats:
            if mf(filename):
                self.ui.debug("filtering %s through %s\n" % (filename, cmd))
                data = fn(data, cmd, ui=self.ui, repo=self, filename=filename)
                break

        return data

    @unfilteredpropertycache
    def _encodefilterpats(self):
        return self._loadfilter('encode')

    @unfilteredpropertycache
    def _decodefilterpats(self):
        return self._loadfilter('decode')

    def adddatafilter(self, name, filter):
        self._datafilters[name] = filter

    def wread(self, filename):
        if self._link(filename):
            data = self.wvfs.readlink(filename)
        else:
            data = self.wvfs.read(filename)
        return self._filter(self._encodefilterpats, filename, data)

    def wwrite(self, filename, data, flags):
        """write ``data`` into ``filename`` in the working directory

        This returns length of written (maybe decoded) data.
        """
        data = self._filter(self._decodefilterpats, filename, data)
        if 'l' in flags:
            self.wvfs.symlink(data, filename)
        else:
            self.wvfs.write(filename, data)
            if 'x' in flags:
                self.wvfs.setflags(filename, False, True)
        return len(data)

    def wwritedata(self, filename, data):
        return self._filter(self._decodefilterpats, filename, data)

    def currenttransaction(self):
        """return the current transaction or None if non exists"""
        if self._transref:
            tr = self._transref()
        else:
            tr = None

        if tr and tr.running():
            return tr
        return None

    def transaction(self, desc, report=None):
        if (self.ui.configbool('devel', 'all-warnings')
                or self.ui.configbool('devel', 'check-locks')):
            l = self._lockref and self._lockref()
            if l is None or not l.held:
                self.ui.develwarn('transaction with no lock')
        tr = self.currenttransaction()
        if tr is not None:
            return tr.nest()

        # abort here if the journal already exists
        if self.svfs.exists("journal"):
            raise error.RepoError(
                _("abandoned transaction found"),
                hint=_("run 'hg recover' to clean up transaction"))

        # make journal.dirstate contain in-memory changes at this point
        self.dirstate.write(None)

        idbase = "%.40f#%f" % (random.random(), time.time())
        txnid = 'TXN:' + util.sha1(idbase).hexdigest()
        self.hook('pretxnopen', throw=True, txnname=desc, txnid=txnid)

        self._writejournal(desc)
        renames = [(vfs, x, undoname(x)) for vfs, x in self._journalfiles()]
        if report:
            rp = report
        else:
            rp = self.ui.warn
        vfsmap = {'plain': self.vfs} # root of .hg/
        # we must avoid cyclic reference between repo and transaction.
        reporef = weakref.ref(self)
        def validate(tr):
            """will run pre-closing hooks"""
            reporef().hook('pretxnclose', throw=True,
                           txnname=desc, **tr.hookargs)
        def releasefn(tr, success):
            repo = reporef()
            if success:
                # this should be explicitly invoked here, because
                # in-memory changes aren't written out at closing
                # transaction, if tr.addfilegenerator (via
                # dirstate.write or so) isn't invoked while
                # transaction running
                repo.dirstate.write(None)
            else:
                # prevent in-memory changes from being written out at
                # the end of outer wlock scope or so
                repo.dirstate.invalidate()

                # discard all changes (including ones already written
                # out) in this transaction
                repo.vfs.rename('journal.dirstate', 'dirstate')

                repo.invalidate(clearfilecache=True)

        tr = transaction.transaction(rp, self.svfs, vfsmap,
                                     "journal",
                                     "undo",
                                     aftertrans(renames),
                                     self.store.createmode,
                                     validator=validate,
                                     releasefn=releasefn)

        tr.hookargs['txnid'] = txnid
        # note: writing the fncache only during finalize mean that the file is
        # outdated when running hooks. As fncache is used for streaming clone,
        # this is not expected to break anything that happen during the hooks.
        tr.addfinalize('flush-fncache', self.store.write)
        def txnclosehook(tr2):
            """To be run if transaction is successful, will schedule a hook run
            """
            def hook():
                reporef().hook('txnclose', throw=False, txnname=desc,
                               **tr2.hookargs)
            reporef()._afterlock(hook)
        tr.addfinalize('txnclose-hook', txnclosehook)
        def txnaborthook(tr2):
            """To be run if transaction is aborted
            """
            reporef().hook('txnabort', throw=False, txnname=desc,
                           **tr2.hookargs)
        tr.addabort('txnabort-hook', txnaborthook)
        # avoid eager cache invalidation. in-memory data should be identical
        # to stored data if transaction has no error.
        tr.addpostclose('refresh-filecachestats', self._refreshfilecachestats)
        self._transref = weakref.ref(tr)
        return tr

    def _journalfiles(self):
        return ((self.svfs, 'journal'),
                (self.vfs, 'journal.dirstate'),
                (self.vfs, 'journal.branch'),
                (self.vfs, 'journal.desc'),
                (self.vfs, 'journal.bookmarks'),
                (self.svfs, 'journal.phaseroots'))

    def undofiles(self):
        return [(vfs, undoname(x)) for vfs, x in self._journalfiles()]

    def _writejournal(self, desc):
        self.vfs.write("journal.dirstate",
                          self.vfs.tryread("dirstate"))
        self.vfs.write("journal.branch",
                          encoding.fromlocal(self.dirstate.branch()))
        self.vfs.write("journal.desc",
                          "%d\n%s\n" % (len(self), desc))
        self.vfs.write("journal.bookmarks",
                          self.vfs.tryread("bookmarks"))
        self.svfs.write("journal.phaseroots",
                           self.svfs.tryread("phaseroots"))

    def recover(self):
        lock = self.lock()
        try:
            if self.svfs.exists("journal"):
                self.ui.status(_("rolling back interrupted transaction\n"))
                vfsmap = {'': self.svfs,
                          'plain': self.vfs,}
                transaction.rollback(self.svfs, vfsmap, "journal",
                                     self.ui.warn)
                self.invalidate()
                return True
            else:
                self.ui.warn(_("no interrupted transaction available\n"))
                return False
        finally:
            lock.release()

    def rollback(self, dryrun=False, force=False):
        wlock = lock = dsguard = None
        try:
            wlock = self.wlock()
            lock = self.lock()
            if self.svfs.exists("undo"):
                dsguard = cmdutil.dirstateguard(self, 'rollback')

                return self._rollback(dryrun, force, dsguard)
            else:
                self.ui.warn(_("no rollback information available\n"))
                return 1
        finally:
            release(dsguard, lock, wlock)

    @unfilteredmethod # Until we get smarter cache management
    def _rollback(self, dryrun, force, dsguard):
        ui = self.ui
        try:
            args = self.vfs.read('undo.desc').splitlines()
            (oldlen, desc, detail) = (int(args[0]), args[1], None)
            if len(args) >= 3:
                detail = args[2]
            oldtip = oldlen - 1

            if detail and ui.verbose:
                msg = (_('repository tip rolled back to revision %s'
                         ' (undo %s: %s)\n')
                       % (oldtip, desc, detail))
            else:
                msg = (_('repository tip rolled back to revision %s'
                         ' (undo %s)\n')
                       % (oldtip, desc))
        except IOError:
            msg = _('rolling back unknown transaction\n')
            desc = None

        if not force and self['.'] != self['tip'] and desc == 'commit':
            raise error.Abort(
                _('rollback of last commit while not checked out '
                  'may lose data'), hint=_('use -f to force'))

        ui.status(msg)
        if dryrun:
            return 0

        parents = self.dirstate.parents()
        self.destroying()
        vfsmap = {'plain': self.vfs, '': self.svfs}
        transaction.rollback(self.svfs, vfsmap, 'undo', ui.warn)
        if self.vfs.exists('undo.bookmarks'):
            self.vfs.rename('undo.bookmarks', 'bookmarks')
        if self.svfs.exists('undo.phaseroots'):
            self.svfs.rename('undo.phaseroots', 'phaseroots')
        self.invalidate()

        parentgone = (parents[0] not in self.changelog.nodemap or
                      parents[1] not in self.changelog.nodemap)
        if parentgone:
            # prevent dirstateguard from overwriting already restored one
            dsguard.close()

            self.vfs.rename('undo.dirstate', 'dirstate')
            try:
                branch = self.vfs.read('undo.branch')
                self.dirstate.setbranch(encoding.tolocal(branch))
            except IOError:
                ui.warn(_('named branch could not be reset: '
                          'current branch is still \'%s\'\n')
                        % self.dirstate.branch())

            self.dirstate.invalidate()
            parents = tuple([p.rev() for p in self[None].parents()])
            if len(parents) > 1:
                ui.status(_('working directory now based on '
                            'revisions %d and %d\n') % parents)
            else:
                ui.status(_('working directory now based on '
                            'revision %d\n') % parents)
            mergemod.mergestate.clean(self, self['.'].node())

        # TODO: if we know which new heads may result from this rollback, pass
        # them to destroy(), which will prevent the branchhead cache from being
        # invalidated.
        self.destroyed()
        return 0

    def invalidatecaches(self):

        if '_tagscache' in vars(self):
            # can't use delattr on proxy
            del self.__dict__['_tagscache']

        self.unfiltered()._branchcaches.clear()
        self.invalidatevolatilesets()

    def invalidatevolatilesets(self):
        self.filteredrevcache.clear()
        obsolete.clearobscaches(self)

    def invalidatedirstate(self):
        '''Invalidates the dirstate, causing the next call to dirstate
        to check if it was modified since the last time it was read,
        rereading it if it has.

        This is different to dirstate.invalidate() that it doesn't always
        rereads the dirstate. Use dirstate.invalidate() if you want to
        explicitly read the dirstate again (i.e. restoring it to a previous
        known good state).'''
        if hasunfilteredcache(self, 'dirstate'):
            for k in self.dirstate._filecache:
                try:
                    delattr(self.dirstate, k)
                except AttributeError:
                    pass
            delattr(self.unfiltered(), 'dirstate')

    def invalidate(self, clearfilecache=False):
        unfiltered = self.unfiltered() # all file caches are stored unfiltered
        for k in self._filecache.keys():
            # dirstate is invalidated separately in invalidatedirstate()
            if k == 'dirstate':
                continue

            if clearfilecache:
                del self._filecache[k]
            try:
                delattr(unfiltered, k)
            except AttributeError:
                pass
        self.invalidatecaches()
        self.store.invalidatecaches()

    def invalidateall(self):
        '''Fully invalidates both store and non-store parts, causing the
        subsequent operation to reread any outside changes.'''
        # extension should hook this to invalidate its caches
        self.invalidate()
        self.invalidatedirstate()

    def _refreshfilecachestats(self, tr):
        """Reload stats of cached files so that they are flagged as valid"""
        for k, ce in self._filecache.items():
            if k == 'dirstate' or k not in self.__dict__:
                continue
            ce.refresh()

    def _lock(self, vfs, lockname, wait, releasefn, acquirefn, desc,
              inheritchecker=None, parentenvvar=None):
        parentlock = None
        # the contents of parentenvvar are used by the underlying lock to
        # determine whether it can be inherited
        if parentenvvar is not None:
            parentlock = os.environ.get(parentenvvar)
        try:
            l = lockmod.lock(vfs, lockname, 0, releasefn=releasefn,
                             acquirefn=acquirefn, desc=desc,
                             inheritchecker=inheritchecker,
                             parentlock=parentlock)
        except error.LockHeld as inst:
            if not wait:
                raise
            self.ui.warn(_("waiting for lock on %s held by %r\n") %
                         (desc, inst.locker))
            # default to 600 seconds timeout
            l = lockmod.lock(vfs, lockname,
                             int(self.ui.config("ui", "timeout", "600")),
                             releasefn=releasefn, acquirefn=acquirefn,
                             desc=desc)
            self.ui.warn(_("got lock after %s seconds\n") % l.delay)
        return l

    def _afterlock(self, callback):
        """add a callback to be run when the repository is fully unlocked

        The callback will be executed when the outermost lock is released
        (with wlock being higher level than 'lock')."""
        for ref in (self._wlockref, self._lockref):
            l = ref and ref()
            if l and l.held:
                l.postrelease.append(callback)
                break
        else: # no lock have been found.
            callback()

    def lock(self, wait=True):
        '''Lock the repository store (.hg/store) and return a weak reference
        to the lock. Use this before modifying the store (e.g. committing or
        stripping). If you are opening a transaction, get a lock as well.)

        If both 'lock' and 'wlock' must be acquired, ensure you always acquires
        'wlock' first to avoid a dead-lock hazard.'''
        l = self._lockref and self._lockref()
        if l is not None and l.held:
            l.lock()
            return l

        l = self._lock(self.svfs, "lock", wait, None,
                       self.invalidate, _('repository %s') % self.origroot)
        self._lockref = weakref.ref(l)
        return l

    def _wlockchecktransaction(self):
        if self.currenttransaction() is not None:
            raise error.LockInheritanceContractViolation(
                'wlock cannot be inherited in the middle of a transaction')

    def wlock(self, wait=True):
        '''Lock the non-store parts of the repository (everything under
        .hg except .hg/store) and return a weak reference to the lock.

        Use this before modifying files in .hg.

        If both 'lock' and 'wlock' must be acquired, ensure you always acquires
        'wlock' first to avoid a dead-lock hazard.'''
        l = self._wlockref and self._wlockref()
        if l is not None and l.held:
            l.lock()
            return l

        # We do not need to check for non-waiting lock acquisition.  Such
        # acquisition would not cause dead-lock as they would just fail.
        if wait and (self.ui.configbool('devel', 'all-warnings')
                     or self.ui.configbool('devel', 'check-locks')):
            l = self._lockref and self._lockref()
            if l is not None and l.held:
                self.ui.develwarn('"wlock" acquired after "lock"')

        def unlock():
            if self.dirstate.pendingparentchange():
                self.dirstate.invalidate()
            else:
                self.dirstate.write(None)

            self._filecache['dirstate'].refresh()

        l = self._lock(self.vfs, "wlock", wait, unlock,
                       self.invalidatedirstate, _('working directory of %s') %
                       self.origroot,
                       inheritchecker=self._wlockchecktransaction,
                       parentenvvar='HG_WLOCK_LOCKER')
        self._wlockref = weakref.ref(l)
        return l

    def _currentlock(self, lockref):
        """Returns the lock if it's held, or None if it's not."""
        if lockref is None:
            return None
        l = lockref()
        if l is None or not l.held:
            return None
        return l

    def currentwlock(self):
        """Returns the wlock if it's held, or None if it's not."""
        return self._currentlock(self._wlockref)

    def _filecommit(self, fctx, manifest1, manifest2, linkrev, tr, changelist):
        """
        commit an individual file as part of a larger transaction
        """

        fname = fctx.path()
        fparent1 = manifest1.get(fname, nullid)
        fparent2 = manifest2.get(fname, nullid)
        if isinstance(fctx, context.filectx):
            node = fctx.filenode()
            if node in [fparent1, fparent2]:
                self.ui.debug('reusing %s filelog entry\n' % fname)
                return node

        flog = self.file(fname)
        meta = {}
        copy = fctx.renamed()
        if copy and copy[0] != fname:
            # Mark the new revision of this file as a copy of another
            # file.  This copy data will effectively act as a parent
            # of this new revision.  If this is a merge, the first
            # parent will be the nullid (meaning "look up the copy data")
            # and the second one will be the other parent.  For example:
            #
            # 0 --- 1 --- 3   rev1 changes file foo
            #   \       /     rev2 renames foo to bar and changes it
            #    \- 2 -/      rev3 should have bar with all changes and
            #                      should record that bar descends from
            #                      bar in rev2 and foo in rev1
            #
            # this allows this merge to succeed:
            #
            # 0 --- 1 --- 3   rev4 reverts the content change from rev2
            #   \       /     merging rev3 and rev4 should use bar@rev2
            #    \- 2 --- 4        as the merge base
            #

            cfname = copy[0]
            crev = manifest1.get(cfname)
            newfparent = fparent2

            if manifest2: # branch merge
                if fparent2 == nullid or crev is None: # copied on remote side
                    if cfname in manifest2:
                        crev = manifest2[cfname]
                        newfparent = fparent1

            # Here, we used to search backwards through history to try to find
            # where the file copy came from if the source of a copy was not in
            # the parent directory. However, this doesn't actually make sense to
            # do (what does a copy from something not in your working copy even
            # mean?) and it causes bugs (eg, issue4476). Instead, we will warn
            # the user that copy information was dropped, so if they didn't
            # expect this outcome it can be fixed, but this is the correct
            # behavior in this circumstance.

            if crev:
                self.ui.debug(" %s: copy %s:%s\n" % (fname, cfname, hex(crev)))
                meta["copy"] = cfname
                meta["copyrev"] = hex(crev)
                fparent1, fparent2 = nullid, newfparent
            else:
                self.ui.warn(_("warning: can't find ancestor for '%s' "
                               "copied from '%s'!\n") % (fname, cfname))

        elif fparent1 == nullid:
            fparent1, fparent2 = fparent2, nullid
        elif fparent2 != nullid:
            # is one parent an ancestor of the other?
            fparentancestors = flog.commonancestorsheads(fparent1, fparent2)
            if fparent1 in fparentancestors:
                fparent1, fparent2 = fparent2, nullid
            elif fparent2 in fparentancestors:
                fparent2 = nullid

        # is the file changed?
        text = fctx.data()
        if fparent2 != nullid or flog.cmp(fparent1, text) or meta:
            changelist.append(fname)
            return flog.add(text, meta, tr, linkrev, fparent1, fparent2)
        # are just the flags changed during merge?
        elif fname in manifest1 and manifest1.flags(fname) != fctx.flags():
            changelist.append(fname)

        return fparent1

    @unfilteredmethod
    def commit(self, text="", user=None, date=None, match=None, force=False,
               editor=False, extra=None):
        """Add a new revision to current repository.

        Revision information is gathered from the working directory,
        match can be used to filter the committed files. If editor is
        supplied, it is called to get a commit message.
        """
        if extra is None:
            extra = {}

        def fail(f, msg):
            raise error.Abort('%s: %s' % (f, msg))

        if not match:
            match = matchmod.always(self.root, '')

        if not force:
            vdirs = []
            match.explicitdir = vdirs.append
            match.bad = fail

        wlock = lock = tr = None
        try:
            wlock = self.wlock()
            wctx = self[None]
            merge = len(wctx.parents()) > 1

            if not force and merge and match.ispartial():
                raise error.Abort(_('cannot partially commit a merge '
                                   '(do not specify files or patterns)'))

            status = self.status(match=match, clean=force)
            if force:
                status.modified.extend(status.clean) # mq may commit clean files

            # check subrepos
            subs = []
            commitsubs = set()
            newstate = wctx.substate.copy()
            # only manage subrepos and .hgsubstate if .hgsub is present
            if '.hgsub' in wctx:
                # we'll decide whether to track this ourselves, thanks
                for c in status.modified, status.added, status.removed:
                    if '.hgsubstate' in c:
                        c.remove('.hgsubstate')

                # compare current state to last committed state
                # build new substate based on last committed state
                oldstate = wctx.p1().substate
                for s in sorted(newstate.keys()):
                    if not match(s):
                        # ignore working copy, use old state if present
                        if s in oldstate:
                            newstate[s] = oldstate[s]
                            continue
                        if not force:
                            raise error.Abort(
                                _("commit with new subrepo %s excluded") % s)
                    dirtyreason = wctx.sub(s).dirtyreason(True)
                    if dirtyreason:
                        if not self.ui.configbool('ui', 'commitsubrepos'):
                            raise error.Abort(dirtyreason,
                                hint=_("use --subrepos for recursive commit"))
                        subs.append(s)
                        commitsubs.add(s)
                    else:
                        bs = wctx.sub(s).basestate()
                        newstate[s] = (newstate[s][0], bs, newstate[s][2])
                        if oldstate.get(s, (None, None, None))[1] != bs:
                            subs.append(s)

                # check for removed subrepos
                for p in wctx.parents():
                    r = [s for s in p.substate if s not in newstate]
                    subs += [s for s in r if match(s)]
                if subs:
                    if (not match('.hgsub') and
                        '.hgsub' in (wctx.modified() + wctx.added())):
                        raise error.Abort(
                            _("can't commit subrepos without .hgsub"))
                    status.modified.insert(0, '.hgsubstate')

            elif '.hgsub' in status.removed:
                # clean up .hgsubstate when .hgsub is removed
                if ('.hgsubstate' in wctx and
                    '.hgsubstate' not in (status.modified + status.added +
                                          status.removed)):
                    status.removed.insert(0, '.hgsubstate')

            # make sure all explicit patterns are matched
            if not force and (match.isexact() or match.prefix()):
                matched = set(status.modified + status.added + status.removed)

                for f in match.files():
                    f = self.dirstate.normalize(f)
                    if f == '.' or f in matched or f in wctx.substate:
                        continue
                    if f in status.deleted:
                        fail(f, _('file not found!'))
                    if f in vdirs: # visited directory
                        d = f + '/'
                        for mf in matched:
                            if mf.startswith(d):
                                break
                        else:
                            fail(f, _("no match under directory!"))
                    elif f not in self.dirstate:
                        fail(f, _("file not tracked!"))

            cctx = context.workingcommitctx(self, status,
                                            text, user, date, extra)

            # internal config: ui.allowemptycommit
            allowemptycommit = (wctx.branch() != wctx.p1().branch()
                                or extra.get('close') or merge or cctx.files()
                                or self.ui.configbool('ui', 'allowemptycommit'))
            if not allowemptycommit:
                return None

            if merge and cctx.deleted():
                raise error.Abort(_("cannot commit merge with missing files"))

<<<<<<< HEAD
            unresolved, driverresolved = False, False
            ms = mergemod.mergestate.read(self)
            for f in status.modified:
                if f in ms:
                    if ms[f] == 'u':
                        unresolved = True
                    elif ms[f] == 'd':
                        driverresolved = True

            if unresolved:
=======
            ms = mergemod.mergestate(self)

            if list(ms.unresolved()):
>>>>>>> 148961a2
                raise error.Abort(_('unresolved merge conflicts '
                                    '(see "hg help resolve")'))
            if ms.mdstate() != 's' or list(ms.driverresolved()):
                raise error.Abort(_('driver-resolved merge conflicts'),
                                  hint=_('run "hg resolve --all" to resolve'))

            if editor:
                cctx._text = editor(self, cctx, subs)
            edited = (text != cctx._text)

            # Save commit message in case this transaction gets rolled back
            # (e.g. by a pretxncommit hook).  Leave the content alone on
            # the assumption that the user will use the same editor again.
            msgfn = self.savecommitmessage(cctx._text)

            # commit subs and write new state
            if subs:
                for s in sorted(commitsubs):
                    sub = wctx.sub(s)
                    self.ui.status(_('committing subrepository %s\n') %
                        subrepo.subrelpath(sub))
                    sr = sub.commit(cctx._text, user, date)
                    newstate[s] = (newstate[s][0], sr)
                subrepo.writestate(self, newstate)

            p1, p2 = self.dirstate.parents()
            lock = self.lock()
            hookp1, hookp2 = hex(p1), (p2 != nullid and hex(p2) or '')
            try:
                self.hook("precommit", throw=True, parent1=hookp1,
                          parent2=hookp2)
                tr = self.transaction('commit')
                ret = self.commitctx(cctx, True)
            except: # re-raises
                if edited:
                    self.ui.write(
                        _('note: commit message saved in %s\n') % msgfn)
                raise
            # update bookmarks, dirstate and mergestate
            bookmarks.update(self, [p1, p2], ret)
            cctx.markcommitted(ret)
            ms.reset()
            tr.close()

        finally:
            lockmod.release(tr, lock, wlock)

        def commithook(node=hex(ret), parent1=hookp1, parent2=hookp2):
            # hack for command that use a temporary commit (eg: histedit)
            # temporary commit got stripped before hook release
            if self.changelog.hasnode(ret):
                self.hook("commit", node=node, parent1=parent1,
                          parent2=parent2)
        self._afterlock(commithook)
        return ret

    @unfilteredmethod
    def commitctx(self, ctx, error=False):
        """Add a new revision to current repository.
        Revision information is passed via the context argument.
        """

        tr = None
        p1, p2 = ctx.p1(), ctx.p2()
        user = ctx.user()

        lock = self.lock()
        try:
            tr = self.transaction("commit")
            trp = weakref.proxy(tr)

            if ctx.files():
                m1 = p1.manifest()
                m2 = p2.manifest()
                m = m1.copy()

                # check in files
                added = []
                changed = []
                removed = list(ctx.removed())
                linkrev = len(self)
                self.ui.note(_("committing files:\n"))
                for f in sorted(ctx.modified() + ctx.added()):
                    self.ui.note(f + "\n")
                    try:
                        fctx = ctx[f]
                        if fctx is None:
                            removed.append(f)
                        else:
                            added.append(f)
                            m[f] = self._filecommit(fctx, m1, m2, linkrev,
                                                    trp, changed)
                            m.setflag(f, fctx.flags())
                    except OSError as inst:
                        self.ui.warn(_("trouble committing %s!\n") % f)
                        raise
                    except IOError as inst:
                        errcode = getattr(inst, 'errno', errno.ENOENT)
                        if error or errcode and errcode != errno.ENOENT:
                            self.ui.warn(_("trouble committing %s!\n") % f)
                        raise

                # update manifest
                self.ui.note(_("committing manifest\n"))
                removed = [f for f in sorted(removed) if f in m1 or f in m2]
                drop = [f for f in removed if f in m]
                for f in drop:
                    del m[f]
                mn = self.manifest.add(m, trp, linkrev,
                                       p1.manifestnode(), p2.manifestnode(),
                                       added, drop)
                files = changed + removed
            else:
                mn = p1.manifestnode()
                files = []

            # update changelog
            self.ui.note(_("committing changelog\n"))
            self.changelog.delayupdate(tr)
            n = self.changelog.add(mn, files, ctx.description(),
                                   trp, p1.node(), p2.node(),
                                   user, ctx.date(), ctx.extra().copy())
            xp1, xp2 = p1.hex(), p2 and p2.hex() or ''
            self.hook('pretxncommit', throw=True, node=hex(n), parent1=xp1,
                      parent2=xp2)
            # set the new commit is proper phase
            targetphase = subrepo.newcommitphase(self.ui, ctx)
            if targetphase:
                # retract boundary do not alter parent changeset.
                # if a parent have higher the resulting phase will
                # be compliant anyway
                #
                # if minimal phase was 0 we don't need to retract anything
                phases.retractboundary(self, tr, targetphase, [n])
            tr.close()
            branchmap.updatecache(self.filtered('served'))
            return n
        finally:
            if tr:
                tr.release()
            lock.release()

    @unfilteredmethod
    def destroying(self):
        '''Inform the repository that nodes are about to be destroyed.
        Intended for use by strip and rollback, so there's a common
        place for anything that has to be done before destroying history.

        This is mostly useful for saving state that is in memory and waiting
        to be flushed when the current lock is released. Because a call to
        destroyed is imminent, the repo will be invalidated causing those
        changes to stay in memory (waiting for the next unlock), or vanish
        completely.
        '''
        # When using the same lock to commit and strip, the phasecache is left
        # dirty after committing. Then when we strip, the repo is invalidated,
        # causing those changes to disappear.
        if '_phasecache' in vars(self):
            self._phasecache.write()

    @unfilteredmethod
    def destroyed(self):
        '''Inform the repository that nodes have been destroyed.
        Intended for use by strip and rollback, so there's a common
        place for anything that has to be done after destroying history.
        '''
        # When one tries to:
        # 1) destroy nodes thus calling this method (e.g. strip)
        # 2) use phasecache somewhere (e.g. commit)
        #
        # then 2) will fail because the phasecache contains nodes that were
        # removed. We can either remove phasecache from the filecache,
        # causing it to reload next time it is accessed, or simply filter
        # the removed nodes now and write the updated cache.
        self._phasecache.filterunknown(self)
        self._phasecache.write()

        # update the 'served' branch cache to help read only server process
        # Thanks to branchcache collaboration this is done from the nearest
        # filtered subset and it is expected to be fast.
        branchmap.updatecache(self.filtered('served'))

        # Ensure the persistent tag cache is updated.  Doing it now
        # means that the tag cache only has to worry about destroyed
        # heads immediately after a strip/rollback.  That in turn
        # guarantees that "cachetip == currenttip" (comparing both rev
        # and node) always means no nodes have been added or destroyed.

        # XXX this is suboptimal when qrefresh'ing: we strip the current
        # head, refresh the tag cache, then immediately add a new head.
        # But I think doing it this way is necessary for the "instant
        # tag cache retrieval" case to work.
        self.invalidate()

    def walk(self, match, node=None):
        '''
        walk recursively through the directory tree or a given
        changeset, finding all files matched by the match
        function
        '''
        return self[node].walk(match)

    def status(self, node1='.', node2=None, match=None,
               ignored=False, clean=False, unknown=False,
               listsubrepos=False):
        '''a convenience method that calls node1.status(node2)'''
        return self[node1].status(node2, match, ignored, clean, unknown,
                                  listsubrepos)

    def heads(self, start=None):
        heads = self.changelog.heads(start)
        # sort the output in rev descending order
        return sorted(heads, key=self.changelog.rev, reverse=True)

    def branchheads(self, branch=None, start=None, closed=False):
        '''return a (possibly filtered) list of heads for the given branch

        Heads are returned in topological order, from newest to oldest.
        If branch is None, use the dirstate branch.
        If start is not None, return only heads reachable from start.
        If closed is True, return heads that are marked as closed as well.
        '''
        if branch is None:
            branch = self[None].branch()
        branches = self.branchmap()
        if branch not in branches:
            return []
        # the cache returns heads ordered lowest to highest
        bheads = list(reversed(branches.branchheads(branch, closed=closed)))
        if start is not None:
            # filter out the heads that cannot be reached from startrev
            fbheads = set(self.changelog.nodesbetween([start], bheads)[2])
            bheads = [h for h in bheads if h in fbheads]
        return bheads

    def branches(self, nodes):
        if not nodes:
            nodes = [self.changelog.tip()]
        b = []
        for n in nodes:
            t = n
            while True:
                p = self.changelog.parents(n)
                if p[1] != nullid or p[0] == nullid:
                    b.append((t, n, p[0], p[1]))
                    break
                n = p[0]
        return b

    def between(self, pairs):
        r = []

        for top, bottom in pairs:
            n, l, i = top, [], 0
            f = 1

            while n != bottom and n != nullid:
                p = self.changelog.parents(n)[0]
                if i == f:
                    l.append(n)
                    f = f * 2
                n = p
                i += 1

            r.append(l)

        return r

    def checkpush(self, pushop):
        """Extensions can override this function if additional checks have
        to be performed before pushing, or call it if they override push
        command.
        """
        pass

    @unfilteredpropertycache
    def prepushoutgoinghooks(self):
        """Return util.hooks consists of "(repo, remote, outgoing)"
        functions, which are called before pushing changesets.
        """
        return util.hooks()

    def pushkey(self, namespace, key, old, new):
        try:
            tr = self.currenttransaction()
            hookargs = {}
            if tr is not None:
                hookargs.update(tr.hookargs)
            hookargs['namespace'] = namespace
            hookargs['key'] = key
            hookargs['old'] = old
            hookargs['new'] = new
            self.hook('prepushkey', throw=True, **hookargs)
        except error.HookAbort as exc:
            self.ui.write_err(_("pushkey-abort: %s\n") % exc)
            if exc.hint:
                self.ui.write_err(_("(%s)\n") % exc.hint)
            return False
        self.ui.debug('pushing key for "%s:%s"\n' % (namespace, key))
        ret = pushkey.push(self, namespace, key, old, new)
        def runhook():
            self.hook('pushkey', namespace=namespace, key=key, old=old, new=new,
                      ret=ret)
        self._afterlock(runhook)
        return ret

    def listkeys(self, namespace):
        self.hook('prelistkeys', throw=True, namespace=namespace)
        self.ui.debug('listing keys for "%s"\n' % namespace)
        values = pushkey.list(self, namespace)
        self.hook('listkeys', namespace=namespace, values=values)
        return values

    def debugwireargs(self, one, two, three=None, four=None, five=None):
        '''used to test argument passing over the wire'''
        return "%s %s %s %s %s" % (one, two, three, four, five)

    def savecommitmessage(self, text):
        fp = self.vfs('last-message.txt', 'wb')
        try:
            fp.write(text)
        finally:
            fp.close()
        return self.pathto(fp.name[len(self.root) + 1:])

# used to avoid circular references so destructors work
def aftertrans(files):
    renamefiles = [tuple(t) for t in files]
    def a():
        for vfs, src, dest in renamefiles:
            try:
                vfs.rename(src, dest)
            except OSError: # journal file does not yet exist
                pass
    return a

def undoname(fn):
    base, name = os.path.split(fn)
    assert name.startswith('journal')
    return os.path.join(base, name.replace('journal', 'undo', 1))

def instance(ui, path, create):
    return localrepository(ui, util.urllocalpath(path), create)

def islocal(path):
    return True<|MERGE_RESOLUTION|>--- conflicted
+++ resolved
@@ -1569,22 +1569,9 @@
             if merge and cctx.deleted():
                 raise error.Abort(_("cannot commit merge with missing files"))
 
-<<<<<<< HEAD
-            unresolved, driverresolved = False, False
             ms = mergemod.mergestate.read(self)
-            for f in status.modified:
-                if f in ms:
-                    if ms[f] == 'u':
-                        unresolved = True
-                    elif ms[f] == 'd':
-                        driverresolved = True
-
-            if unresolved:
-=======
-            ms = mergemod.mergestate(self)
 
             if list(ms.unresolved()):
->>>>>>> 148961a2
                 raise error.Abort(_('unresolved merge conflicts '
                                     '(see "hg help resolve")'))
             if ms.mdstate() != 's' or list(ms.driverresolved()):
