--- conflicted
+++ resolved
@@ -333,6 +333,8 @@
 
             def addpathconfig(key, value):
                 if value:
+                    if not os.path.isabs(value):
+                        value = os.path.relpath(os.path.abspath(value), root)
                     fp.write('%s = %s\n' % (key, value))
                     self._repo.ui.setconfig('paths', key, value)
 
@@ -601,11 +603,7 @@
         return self._svncommand(['cat'], name)
 
 
-<<<<<<< HEAD
 class gitsubrepo(abstractsubrepo):
-=======
-class gitsubrepo(object):
->>>>>>> d2ea44dc
     def __init__(self, ctx, path, state):
         # TODO add git version check.
         self._state = state
@@ -618,10 +616,6 @@
         return self._gitdir(commands, env=env, stream=stream)[0]
 
     def _gitdir(self, commands, env=None, stream=False):
-<<<<<<< HEAD
-=======
-        commands = ['--no-pager'] + commands
->>>>>>> d2ea44dc
         return self._gitnodir(commands, env=env, stream=stream, cwd=self._path)
 
     def _gitnodir(self, commands, env=None, stream=False, cwd=None):
@@ -630,7 +624,6 @@
         The methods tries to call the git command. versions previor to 1.6.0
         are not supported and very probably fail.
         """
-<<<<<<< HEAD
         self._ui.debug('%s: git %s\n' % (self._relpath, ' '.join(commands)))
         # unless ui.quiet is set, print git's stderr,
         # which is mostly progress and useful info
@@ -640,16 +633,6 @@
         p = subprocess.Popen(['git'] + commands, bufsize=-1, cwd=cwd, env=env,
                              close_fds=util.closefds,
                              stdout=subprocess.PIPE, stderr=errpipe)
-=======
-        cmd = ['git'] + commands
-        cmd = [util.shellquote(arg) for arg in cmd]
-        cmd = util.quotecommand(' '.join(cmd))
-
-        # print git's stderr, which is mostly progress and useful info
-        p = subprocess.Popen(cmd, shell=True, bufsize=-1, cwd=cwd, env=env,
-                             close_fds=util.closefds,
-                             stdout=subprocess.PIPE)
->>>>>>> d2ea44dc
         if stream:
             return p.stdout, None
 
@@ -657,7 +640,6 @@
         # wait for the child to exit to avoid race condition.
         p.wait()
 
-<<<<<<< HEAD
         if p.returncode != 0 and p.returncode != 1:
             # there are certain error codes that are ok
             command = commands[0]
@@ -666,21 +648,6 @@
             # for all others, abort
             raise util.Abort('git %s error %d in %s' %
                              (command, p.returncode, self._relpath))
-=======
-        if p.returncode != 0:
-            # there are certain error codes that are ok
-            command = None
-            for arg in commands:
-                if not arg.startswith('-'):
-                    command = arg
-                    break
-            if command == 'cat-file':
-                return retdata, p.returncode
-            if command in ('commit', 'status') and p.returncode == 1:
-                return retdata, p.returncode
-            # for all others, abort
-            raise util.Abort('git %s error %d' % (command, p.returncode))
->>>>>>> d2ea44dc
 
         return retdata, p.returncode
 
@@ -849,17 +816,12 @@
     def push(self, force):
         # if a branch in origin contains the revision, nothing to do
         current, branch2rev, rev2branch = self._gitbranchmap()
-<<<<<<< HEAD
         if self._state[1] in rev2branch:
             for b in rev2branch[self._state[1]]:
                 if b.startswith('remotes/origin/'):
                     return True
         for b, revision in branch2rev.iteritems():
             if b.startswith('remotes/origin/'):
-=======
-        for b, revision in branch2rev.iteritems():
-            if b.startswith('remotes/origin'):
->>>>>>> d2ea44dc
                 if self._gitisancestor(self._state[1], revision):
                     return True
         # otherwise, try to push the currently checked out branch
