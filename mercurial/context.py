# context.py - changeset and file context objects for mercurial
#
# Copyright 2006 Matt Mackall <mpm@selenic.com>
#
# This software may be used and distributed according to the terms
# of the GNU General Public License, incorporated herein by reference.

from node import *
from i18n import gettext as _
from demandload import demandload
demandload(globals(), "ancestor bdiff repo revlog util")

class changectx(object):
    """A changecontext object makes access to data related to a particular
    changeset convenient."""
    def __init__(self, repo, changeid=None):
        """changeid is a revision number, node, or tag"""
        self._repo = repo

        if not changeid and changeid != 0:
            p1, p2 = self._repo.dirstate.parents()
            self._rev = self._repo.changelog.rev(p1)
            if self._rev == -1:
                changeid = 'tip'
            else:
                self._node = p1
                return

        self._node = self._repo.lookup(changeid)
        self._rev = self._repo.changelog.rev(self._node)

    def __str__(self):
        return short(self.node())

    def __repr__(self):
        return "<changectx %s>" % str(self)

    def __eq__(self, other):
        return self._rev == other._rev

    def __nonzero__(self):
        return self._rev != -1

    def __getattr__(self, name):
        if name == '_changeset':
            self._changeset = self._repo.changelog.read(self.node())
            return self._changeset
        elif name == '_manifest':
            self._manifest = self._repo.manifest.read(self._changeset[0])
            return self._manifest
        else:
            raise AttributeError, name

    def changeset(self): return self._changeset
    def manifest(self): return self._manifest

    def rev(self): return self._rev
    def node(self): return self._node
    def user(self): return self._changeset[1]
    def date(self): return self._changeset[2]
    def files(self): return self._changeset[3]
    def description(self): return self._changeset[4]

    def parents(self):
        """return contexts for each parent changeset"""
        p = self._repo.changelog.parents(self._node)
        return [ changectx(self._repo, x) for x in p ]

    def children(self):
        """return contexts for each child changeset"""
        c = self._repo.changelog.children(self._node)
        return [ changectx(self._repo, x) for x in c ]

    def filenode(self, path):
        if hasattr(self, "_manifest"):
            return self._manifest[path]
        node, flag = self._repo.manifest.find(self._changeset[0], path)
        return node

    def filectx(self, path, fileid=None):
        """get a file context from this changeset"""
        if fileid is None:
            fileid = self.filenode(path)
<<<<<<< HEAD
            if not fileid:
                raise repo.LookupError(_("'%s' does not exist in changeset %s") %
                                       (path, hex(self.node())))
        return filectx(self._repo, path, fileid=fileid)
=======
        return filectx(self._repo, path, fileid=fileid, changectx=self)
>>>>>>> 93a98b34

    def filectxs(self):
        """generate a file context for each file in this changeset's
           manifest"""
        mf = self.manifest()
        m = mf.keys()
        m.sort()
        for f in m:
            yield self.filectx(f, fileid=mf[f])

    def ancestor(self, c2):
        """
        return the ancestor context of self and c2
        """
        n = self._repo.changelog.ancestor(self._node, c2._node)
        return changectx(self._repo, n)

class filectx(object):
    """A filecontext object makes access to data related to a particular
       filerevision convenient."""
<<<<<<< HEAD
    def __init__(self, repo_, path, changeid=None, fileid=None, filelog=None):
=======
    def __init__(self, repo, path, changeid=None, fileid=None,
                 filelog=None, changectx=None):
>>>>>>> 93a98b34
        """changeid can be a changeset revision, node, or tag.
           fileid can be a file revision or node."""
        self._repo = repo_
        self._path = path

        assert changeid is not None or fileid is not None

        if filelog:
            self._filelog = filelog
        if changectx:
            self._changectx = changectx
            self._changeid = changectx.node()

        if fileid is None:
            self._changeid = changeid
        else:
<<<<<<< HEAD
            try:
                self._filenode = self._filelog.lookup(fileid)
            except revlog.RevlogError, inst:
                raise repo.LookupError(str(inst))
            self._changeid = self._filelog.linkrev(self._filenode)
=======
            self._fileid = fileid
>>>>>>> 93a98b34

    def __getattr__(self, name):
        if name == '_changectx':
            self._changectx = changectx(self._repo, self._changeid)
            return self._changectx
        elif name == '_filelog':
            self._filelog = self._repo.file(self._path)
            return self._filelog
        elif name == '_changeid':
            self._changeid = self._filelog.linkrev(self._filenode)
            return self._changeid
        elif name == '_filenode':
            if hasattr(self, "_fileid"):
                self._filenode = self._filelog.lookup(self._fileid)
            else:
                self._filenode = self._changectx.filenode(self._path)
            return self._filenode
        elif name == '_filerev':
            self._filerev = self._filelog.rev(self._filenode)
            return self._filerev
        else:
            raise AttributeError, name

    def __nonzero__(self):
        return self._filerev != nullid

    def __str__(self):
        return "%s@%s" % (self.path(), short(self.node()))

    def __repr__(self):
        return "<filectx %s>" % str(self)

    def __eq__(self, other):
        return self._path == other._path and self._changeid == other._changeid

    def filectx(self, fileid):
        '''opens an arbitrary revision of the file without
        opening a new filelog'''
        return filectx(self._repo, self._path, fileid=fileid,
                       filelog=self._filelog)

    def filerev(self): return self._filerev
    def filenode(self): return self._filenode
    def filelog(self): return self._filelog

    def rev(self):
        if hasattr(self, "_changectx"):
            return self._changectx.rev()
        return self._filelog.linkrev(self._filenode)

    def node(self): return self._changectx.node()
    def user(self): return self._changectx.user()
    def date(self): return self._changectx.date()
    def files(self): return self._changectx.files()
    def description(self): return self._changectx.description()
    def manifest(self): return self._changectx.manifest()
    def changectx(self): return self._changectx

    def data(self): return self._filelog.read(self._filenode)
    def renamed(self): return self._filelog.renamed(self._filenode)
    def path(self): return self._path

    def parents(self):
        p = self._path
        fl = self._filelog
        pl = [ (p, n, fl) for n in self._filelog.parents(self._filenode) ]

        r = self.renamed()
        if r:
            pl[0] = (r[0], r[1], None)

        return [ filectx(self._repo, p, fileid=n, filelog=l)
                 for p,n,l in pl if n != nullid ]

    def children(self):
        # hard for renames
        c = self._filelog.children(self._filenode)
        return [ filectx(self._repo, self._path, fileid=x,
                         filelog=self._filelog) for x in c ]

    def annotate(self, follow=False):
        '''returns a list of tuples of (ctx, line) for each line
        in the file, where ctx is the filectx of the node where
        that line was last changed'''

        def decorate(text, rev):
            return ([rev] * len(text.splitlines()), text)

        def pair(parent, child):
            for a1, a2, b1, b2 in bdiff.blocks(parent[1], child[1]):
                child[0][b1:b2] = parent[0][a1:a2]
            return child

        getlog = util.cachefunc(lambda x: self._repo.file(x))
        def getctx(path, fileid):
            log = path == self._path and self._filelog or getlog(path)
            return filectx(self._repo, path, fileid=fileid, filelog=log)
        getctx = util.cachefunc(getctx)

        def parents(f):
            # we want to reuse filectx objects as much as possible
            p = f._path
<<<<<<< HEAD
            pl = [ (p, r) for r in f._filelog.parentrevs(f._filerev) ]
=======
            if f._filerev is None: # working dir
                pl = [ (n.path(), n.filerev()) for n in f.parents() ]
            else:
                pl = [ (p, n) for n in f._filelog.parentrevs(f._filerev) ]
>>>>>>> 93a98b34

            if follow:
                r = f.renamed()
                if r:
                    pl[0] = (r[0], getlog(r[0]).rev(r[1]))

            return [ getctx(p, n) for p, n in pl if n != -1 ]

        # find all ancestors
        needed = {self: 1}
        visit = [self]
        files = [self._path]
        while visit:
            f = visit.pop(0)
            for p in parents(f):
                if p not in needed:
                    needed[p] = 1
                    visit.append(p)
                    if p._path not in files:
                        files.append(p._path)
                else:
                    # count how many times we'll use this
                    needed[p] += 1

        # sort by revision (per file) which is a topological order
        visit = []
        files.reverse()
        for f in files:
            fn = [(n._filerev, n) for n in needed.keys() if n._path == f]
            fn.sort()
            visit.extend(fn)
        hist = {}

        for r, f in visit:
            curr = decorate(f.data(), f)
            for p in parents(f):
                if p != nullid:
                    curr = pair(hist[p], curr)
                    # trim the history of unneeded revs
                    needed[p] -= 1
                    if not needed[p]:
                        del hist[p]
            hist[f] = curr

        return zip(hist[f][0], hist[f][1].splitlines(1))

    def ancestor(self, fc2):
        """
        find the common ancestor file context, if any, of self, and fc2
        """

        acache = {}

        # prime the ancestor cache for the working directory
        for c in (self, fc2):
            if c._filerev == None:
                pl = [ (n.path(), n.filenode()) for n in c.parents() ]
                acache[(c._path, None)] = pl

        flcache = {self._path:self._filelog, fc2._path:fc2._filelog}
        def parents(vertex):
            if vertex in acache:
                return acache[vertex]
            f, n = vertex
            if f not in flcache:
                flcache[f] = self._repo.file(f)
            fl = flcache[f]
            pl = [ (f,p) for p in fl.parents(n) if p != nullid ]
            re = fl.renamed(n)
            if re:
                pl.append(re)
            acache[vertex]=pl
            return pl

        a, b = (self._path, self._filenode), (fc2._path, fc2._filenode)
        v = ancestor.ancestor(a, b, parents)
        if v:
            f,n = v
            return filectx(self._repo, f, fileid=n, filelog=flcache[f])

        return None

class workingctx(changectx):
    """A workingctx object makes access to data related to
    the current working directory convenient."""
    def __init__(self, repo):
        self._repo = repo
        self._rev = None
        self._node = None

    def __str__(self):
        return "."

    def __nonzero__(self):
        return True

    def __getattr__(self, name):
        if name == '_parents':
            self._parents = self._repo.parents()
            return self._parents
        if name == '_status':
            self._status = self._repo.status()
            return self._status
        if name == '_manifest':
            self._buildmanifest()
            return self._manifest
        else:
            raise AttributeError, name

    def _buildmanifest(self):
        """generate a manifest corresponding to the working directory"""

        man = self._parents[0].manifest().copy()
        copied = self._repo.dirstate.copies()
        modified, added, removed, deleted, unknown = self._status[:5]
        for i,l in (("a", added), ("m", modified), ("u", unknown)):
            for f in l:
                man[f] = man.get(copied.get(f, f), nullid) + i
                man.set(f, util.is_exec(self._repo.wjoin(f), man.execf(f)))

        for f in deleted + removed:
            del man[f]

        self._manifest = man

    def manifest(self): return self._manifest

    def user(self): return self._repo.ui.username()
    def date(self): return util.makedate()
    def description(self): return ""
    def files(self):
        f = self.modified() + self.added() + self.removed()
        f.sort()
        return f

    def modified(self): return self._status[0]
    def added(self): return self._status[1]
    def removed(self): return self._status[2]
    def deleted(self): return self._status[3]
    def unknown(self): return self._status[4]
    def clean(self): return self._status[5]

    def parents(self):
        """return contexts for each parent changeset"""
        return self._parents

    def children(self):
        return []

    def filectx(self, path):
        """get a file context from the working directory"""
        return workingfilectx(self._repo, path, workingctx=self)

    def ancestor(self, c2):
        """return the ancestor context of self and c2"""
        return self._parents[0].ancestor(c2) # punt on two parents for now

class workingfilectx(filectx):
    """A workingfilectx object makes access to data related to a particular
       file in the working directory convenient."""
    def __init__(self, repo, path, filelog=None, workingctx=None):
        """changeid can be a changeset revision, node, or tag.
           fileid can be a file revision or node."""
        self._repo = repo
        self._path = path
        self._changeid = None
        self._filerev = self._filenode = None

        if filelog:
            self._filelog = filelog
        if workingctx:
            self._changectx = workingctx

    def __getattr__(self, name):
        if name == '_changectx':
            self._changectx = workingctx(repo)
            return self._changectx
        elif name == '_repopath':
            self._repopath = self._repo.dirstate.copied(p) or self._path
        elif name == '_filelog':
            self._filelog = self._repo.file(self._repopath)
            return self._filelog
        else:
            raise AttributeError, name

    def __nonzero__(self):
        return True

    def __str__(self):
        return "%s@." % self.path()

    def filectx(self, fileid):
        '''opens an arbitrary revision of the file without
        opening a new filelog'''
        return filectx(self._repo, self._repopath, fileid=fileid,
                       filelog=self._filelog)

    def rev(self):
        if hasattr(self, "_changectx"):
            return self._changectx.rev()
        return self._filelog.linkrev(self._filenode)

    def data(self): return self._repo.wread(self._path)
    def renamed(self):
        rp = self._repopath
        if rp == self._path:
            return None
        return rp, self._workingctx._parents._manifest.get(rp, nullid)

    def parents(self):
        '''return parent filectxs, following copies if necessary'''
        p = self._path
        rp = self._repopath
        pcl = self._workingctx._parents
        fl = self._filelog
        pl = [ (rp, pcl[0]._manifest.get(rp, nullid), fl) ]
        if len(pcl) > 1:
            if rp != p:
                fl = None
            pl.append((p, pcl[1]._manifest.get(p, nullid), fl))

        return [ filectx(self._repo, p, fileid=n, filelog=l)
                 for p,n,l in pl if n != nullid ]

    def children(self):
        return []
<|MERGE_RESOLUTION|>--- conflicted
+++ resolved
@@ -81,14 +81,7 @@
         """get a file context from this changeset"""
         if fileid is None:
             fileid = self.filenode(path)
-<<<<<<< HEAD
-            if not fileid:
-                raise repo.LookupError(_("'%s' does not exist in changeset %s") %
-                                       (path, hex(self.node())))
-        return filectx(self._repo, path, fileid=fileid)
-=======
         return filectx(self._repo, path, fileid=fileid, changectx=self)
->>>>>>> 93a98b34
 
     def filectxs(self):
         """generate a file context for each file in this changeset's
@@ -109,15 +102,11 @@
 class filectx(object):
     """A filecontext object makes access to data related to a particular
        filerevision convenient."""
-<<<<<<< HEAD
-    def __init__(self, repo_, path, changeid=None, fileid=None, filelog=None):
-=======
     def __init__(self, repo, path, changeid=None, fileid=None,
                  filelog=None, changectx=None):
->>>>>>> 93a98b34
         """changeid can be a changeset revision, node, or tag.
            fileid can be a file revision or node."""
-        self._repo = repo_
+        self._repo = repo
         self._path = path
 
         assert changeid is not None or fileid is not None
@@ -131,15 +120,7 @@
         if fileid is None:
             self._changeid = changeid
         else:
-<<<<<<< HEAD
-            try:
-                self._filenode = self._filelog.lookup(fileid)
-            except revlog.RevlogError, inst:
-                raise repo.LookupError(str(inst))
-            self._changeid = self._filelog.linkrev(self._filenode)
-=======
             self._fileid = fileid
->>>>>>> 93a98b34
 
     def __getattr__(self, name):
         if name == '_changectx':
@@ -152,10 +133,13 @@
             self._changeid = self._filelog.linkrev(self._filenode)
             return self._changeid
         elif name == '_filenode':
-            if hasattr(self, "_fileid"):
-                self._filenode = self._filelog.lookup(self._fileid)
-            else:
-                self._filenode = self._changectx.filenode(self._path)
+            try:
+                if hasattr(self, "_fileid"):
+                    self._filenode = self._filelog.lookup(self._fileid)
+                else:
+                    self._filenode = self._changectx.filenode(self._path)
+            except revlog.RevlogError, inst:
+                raise repo.LookupError(str(inst))
             return self._filenode
         elif name == '_filerev':
             self._filerev = self._filelog.rev(self._filenode)
@@ -242,14 +226,10 @@
         def parents(f):
             # we want to reuse filectx objects as much as possible
             p = f._path
-<<<<<<< HEAD
-            pl = [ (p, r) for r in f._filelog.parentrevs(f._filerev) ]
-=======
             if f._filerev is None: # working dir
                 pl = [ (n.path(), n.filerev()) for n in f.parents() ]
             else:
                 pl = [ (p, n) for n in f._filelog.parentrevs(f._filerev) ]
->>>>>>> 93a98b34
 
             if follow:
                 r = f.renamed()
