--- conflicted
+++ resolved
@@ -5,14 +5,6 @@
 from common import NoRepo, commit, converter_source
 
 class convert_git(converter_source):
-<<<<<<< HEAD
-    def gitcmd(self, s):
-        return os.popen('GIT_DIR=%s %s' % (self.path, s))
-
-    def __init__(self, ui, path, rev=None):
-        super(convert_git, self).__init__(ui, path, rev=rev)
-
-=======
     # Windows does not support GIT_DIR= construct while other systems
     # cannot remove environment variable. Just assume none have
     # both issues.
@@ -30,9 +22,10 @@
     else:
         def gitcmd(self, s):
             return os.popen('GIT_DIR=%s %s' % (self.path, s))
-    
-    def __init__(self, ui, path):
->>>>>>> 26ffa268
+
+    def __init__(self, ui, path, rev=None):
+        super(convert_git, self).__init__(ui, path, rev=rev)
+
         if os.path.isdir(path + "/.git"):
             path += "/.git"
         if not os.path.exists(path + "/objects"):
@@ -40,16 +33,11 @@
         self.path = path
 
     def getheads(self):
-<<<<<<< HEAD
         if not self.rev:
             return self.gitcmd('git-rev-parse --branches').read().splitlines()
         else:
             fh = self.gitcmd("git-rev-parse --verify %s" % self.rev)
             return [fh.read()[:-1]]
-=======
-        fh = self.gitcmd("git-rev-parse --verify HEAD")
-        return [fh.read()[:-1]]
->>>>>>> 26ffa268
 
     def catfile(self, rev, type):
         if rev == "0" * 40: raise IOError()
