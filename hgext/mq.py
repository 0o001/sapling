# mq.py - patch queues for mercurial
#
# Copyright 2005, 2006 Chris Mason <mason@suse.com>
#
# This software may be used and distributed according to the terms of the
# GNU General Public License version 2, incorporated herein by reference.

'''manage a stack of patches

This extension lets you work with a stack of patches in a Mercurial
repository. It manages two stacks of patches - all known patches, and
applied patches (subset of known patches).

Known patches are represented as patch files in the .hg/patches
directory. Applied patches are both patch files and changesets.

Common tasks (use "hg help command" for more details)::

  prepare repository to work with patches   qinit
  create new patch                          qnew
  import existing patch                     qimport

  print patch series                        qseries
  print applied patches                     qapplied

  add known patch to applied stack          qpush
  remove patch from applied stack           qpop
  refresh contents of top applied patch     qrefresh
'''

from mercurial.i18n import _
from mercurial.node import bin, hex, short, nullid, nullrev
from mercurial.lock import release
from mercurial import commands, cmdutil, hg, patch, util
from mercurial import repair, extensions, url, error
import os, sys, re, errno

commands.norepo += " qclone"

# Patch names looks like unix-file names.
# They must be joinable with queue directory and result in the patch path.
normname = util.normpath

class statusentry(object):
    def __init__(self, rev, name=None):
        if not name:
            fields = rev.split(':', 1)
            if len(fields) == 2:
                self.rev, self.name = fields
            else:
                self.rev, self.name = None, None
        else:
            self.rev, self.name = rev, name

    def __str__(self):
        return self.rev + ':' + self.name

class patchheader(object):
    def __init__(self, pf):
        def eatdiff(lines):
            while lines:
                l = lines[-1]
                if (l.startswith("diff -") or
                    l.startswith("Index:") or
                    l.startswith("===========")):
                    del lines[-1]
                else:
                    break
        def eatempty(lines):
            while lines:
                l = lines[-1]
                if re.match('\s*$', l):
                    del lines[-1]
                else:
                    break

        message = []
        comments = []
        user = None
        date = None
        format = None
        subject = None
        diffstart = 0

        for line in file(pf):
            line = line.rstrip()
            if line.startswith('diff --git'):
                diffstart = 2
                break
            if diffstart:
                if line.startswith('+++ '):
                    diffstart = 2
                break
            if line.startswith("--- "):
                diffstart = 1
                continue
            elif format == "hgpatch":
                # parse values when importing the result of an hg export
                if line.startswith("# User "):
                    user = line[7:]
                elif line.startswith("# Date "):
                    date = line[7:]
                elif not line.startswith("# ") and line:
                    message.append(line)
                    format = None
            elif line == '# HG changeset patch':
                message = []
                format = "hgpatch"
            elif (format != "tagdone" and (line.startswith("Subject: ") or
                                           line.startswith("subject: "))):
                subject = line[9:]
                format = "tag"
            elif (format != "tagdone" and (line.startswith("From: ") or
                                           line.startswith("from: "))):
                user = line[6:]
                format = "tag"
            elif format == "tag" and line == "":
                # when looking for tags (subject: from: etc) they
                # end once you find a blank line in the source
                format = "tagdone"
            elif message or line:
                message.append(line)
            comments.append(line)

        eatdiff(message)
        eatdiff(comments)
        eatempty(message)
        eatempty(comments)

        # make sure message isn't empty
        if format and format.startswith("tag") and subject:
            message.insert(0, "")
            message.insert(0, subject)

        self.message = message
        self.comments = comments
        self.user = user
        self.date = date
        self.haspatch = diffstart > 1

    def setuser(self, user):
        if not self.updateheader(['From: ', '# User '], user):
            try:
                patchheaderat = self.comments.index('# HG changeset patch')
                self.comments.insert(patchheaderat + 1, '# User ' + user)
            except ValueError:
                if self._hasheader(['Date: ']):
                    self.comments = ['From: ' + user] + self.comments
                else:
                    tmp = ['# HG changeset patch', '# User ' + user, '']
                    self.comments = tmp + self.comments
        self.user = user

    def setdate(self, date):
        if not self.updateheader(['Date: ', '# Date '], date):
            try:
                patchheaderat = self.comments.index('# HG changeset patch')
                self.comments.insert(patchheaderat + 1, '# Date ' + date)
            except ValueError:
                if self._hasheader(['From: ']):
                    self.comments = ['Date: ' + date] + self.comments
                else:
                    tmp = ['# HG changeset patch', '# Date ' + date, '']
                    self.comments = tmp + self.comments
        self.date = date

    def setmessage(self, message):
        if self.comments:
            self._delmsg()
        self.message = [message]
        self.comments += self.message

    def updateheader(self, prefixes, new):
        '''Update all references to a field in the patch header.
        Return whether the field is present.'''
        res = False
        for prefix in prefixes:
            for i in xrange(len(self.comments)):
                if self.comments[i].startswith(prefix):
                    self.comments[i] = prefix + new
                    res = True
                    break
        return res

    def _hasheader(self, prefixes):
        '''Check if a header starts with any of the given prefixes.'''
        for prefix in prefixes:
            for comment in self.comments:
                if comment.startswith(prefix):
                    return True
        return False

    def __str__(self):
        if not self.comments:
            return ''
        return '\n'.join(self.comments) + '\n\n'

    def _delmsg(self):
        '''Remove existing message, keeping the rest of the comments fields.
        If comments contains 'subject: ', message will prepend
        the field and a blank line.'''
        if self.message:
            subj = 'subject: ' + self.message[0].lower()
            for i in xrange(len(self.comments)):
                if subj == self.comments[i].lower():
                    del self.comments[i]
                    self.message = self.message[2:]
                    break
        ci = 0
        for mi in self.message:
            while mi != self.comments[ci]:
                ci += 1
            del self.comments[ci]

class queue(object):
    def __init__(self, ui, path, patchdir=None):
        self.basepath = path
        self.path = patchdir or os.path.join(path, "patches")
        self.opener = util.opener(self.path)
        self.ui = ui
        self.applied_dirty = 0
        self.series_dirty = 0
        self.series_path = "series"
        self.status_path = "status"
        self.guards_path = "guards"
        self.active_guards = None
        self.guards_dirty = False

    @util.propertycache
    def applied(self):
        if os.path.exists(self.join(self.status_path)):
            lines = self.opener(self.status_path).read().splitlines()
            return [statusentry(l) for l in lines]
        return []

    @util.propertycache
    def full_series(self):
        if os.path.exists(self.join(self.series_path)):
            return self.opener(self.series_path).read().splitlines()
        return []

    @util.propertycache
    def series(self):
        self.parse_series()
        return self.series

    @util.propertycache
    def series_guards(self):
        self.parse_series()
        return self.series_guards

    def invalidate(self):
        for a in 'applied full_series series series_guards'.split():
            if a in self.__dict__:
                delattr(self, a)
        self.applied_dirty = 0
        self.series_dirty = 0
        self.guards_dirty = False
        self.active_guards = None

    def diffopts(self, opts={}, patchfn=None):
        diffopts = patch.diffopts(self.ui, opts)
        if patchfn:
            diffopts = self.patchopts(diffopts, patchfn)
        return diffopts

    def patchopts(self, diffopts, *patches):
        """Return a copy of input diff options with git set to true if
        referenced patch is a git patch.
        """
        diffopts = diffopts.copy()
        for patchfn in patches:
            patchf = self.opener(patchfn, 'r')
            # if the patch was a git patch, refresh it as a git patch
            for line in patchf:
                if line.startswith('diff --git'):
                    diffopts.git = True
                    break
            patchf.close()
        return diffopts

    def join(self, *p):
        return os.path.join(self.path, *p)

    def find_series(self, patch):
        pre = re.compile("(\s*)([^#]+)")
        index = 0
        for l in self.full_series:
            m = pre.match(l)
            if m:
                s = m.group(2)
                s = s.rstrip()
                if s == patch:
                    return index
            index += 1
        return None

    guard_re = re.compile(r'\s?#([-+][^-+# \t\r\n\f][^# \t\r\n\f]*)')

    def parse_series(self):
        self.series = []
        self.series_guards = []
        for l in self.full_series:
            h = l.find('#')
            if h == -1:
                patch = l
                comment = ''
            elif h == 0:
                continue
            else:
                patch = l[:h]
                comment = l[h:]
            patch = patch.strip()
            if patch:
                if patch in self.series:
                    raise util.Abort(_('%s appears more than once in %s') %
                                     (patch, self.join(self.series_path)))
                self.series.append(patch)
                self.series_guards.append(self.guard_re.findall(comment))

    def check_guard(self, guard):
        if not guard:
            return _('guard cannot be an empty string')
        bad_chars = '# \t\r\n\f'
        first = guard[0]
        if first in '-+':
            return (_('guard %r starts with invalid character: %r') %
                      (guard, first))
        for c in bad_chars:
            if c in guard:
                return _('invalid character in guard %r: %r') % (guard, c)

    def set_active(self, guards):
        for guard in guards:
            bad = self.check_guard(guard)
            if bad:
                raise util.Abort(bad)
        guards = sorted(set(guards))
        self.ui.debug('active guards: %s\n' % ' '.join(guards))
        self.active_guards = guards
        self.guards_dirty = True

    def active(self):
        if self.active_guards is None:
            self.active_guards = []
            try:
                guards = self.opener(self.guards_path).read().split()
            except IOError, err:
                if err.errno != errno.ENOENT: raise
                guards = []
            for i, guard in enumerate(guards):
                bad = self.check_guard(guard)
                if bad:
                    self.ui.warn('%s:%d: %s\n' %
                                 (self.join(self.guards_path), i + 1, bad))
                else:
                    self.active_guards.append(guard)
        return self.active_guards

    def set_guards(self, idx, guards):
        for g in guards:
            if len(g) < 2:
                raise util.Abort(_('guard %r too short') % g)
            if g[0] not in '-+':
                raise util.Abort(_('guard %r starts with invalid char') % g)
            bad = self.check_guard(g[1:])
            if bad:
                raise util.Abort(bad)
        drop = self.guard_re.sub('', self.full_series[idx])
        self.full_series[idx] = drop + ''.join([' #' + g for g in guards])
        self.parse_series()
        self.series_dirty = True

    def pushable(self, idx):
        if isinstance(idx, str):
            idx = self.series.index(idx)
        patchguards = self.series_guards[idx]
        if not patchguards:
            return True, None
        guards = self.active()
        exactneg = [g for g in patchguards if g[0] == '-' and g[1:] in guards]
        if exactneg:
            return False, exactneg[0]
        pos = [g for g in patchguards if g[0] == '+']
        exactpos = [g for g in pos if g[1:] in guards]
        if pos:
            if exactpos:
                return True, exactpos[0]
            return False, pos
        return True, ''

    def explain_pushable(self, idx, all_patches=False):
        write = all_patches and self.ui.write or self.ui.warn
        if all_patches or self.ui.verbose:
            if isinstance(idx, str):
                idx = self.series.index(idx)
            pushable, why = self.pushable(idx)
            if all_patches and pushable:
                if why is None:
                    write(_('allowing %s - no guards in effect\n') %
                          self.series[idx])
                else:
                    if not why:
                        write(_('allowing %s - no matching negative guards\n') %
                              self.series[idx])
                    else:
                        write(_('allowing %s - guarded by %r\n') %
                              (self.series[idx], why))
            if not pushable:
                if why:
                    write(_('skipping %s - guarded by %r\n') %
                          (self.series[idx], why))
                else:
                    write(_('skipping %s - no matching guards\n') %
                          self.series[idx])

    def save_dirty(self):
        def write_list(items, path):
            fp = self.opener(path, 'w')
            for i in items:
                fp.write("%s\n" % i)
            fp.close()
        if self.applied_dirty: write_list(map(str, self.applied), self.status_path)
        if self.series_dirty: write_list(self.full_series, self.series_path)
        if self.guards_dirty: write_list(self.active_guards, self.guards_path)

    def removeundo(self, repo):
        undo = repo.sjoin('undo')
        if not os.path.exists(undo):
            return
        try:
            os.unlink(undo)
        except OSError, inst:
            self.ui.warn(_('error removing undo: %s\n') % str(inst))

    def printdiff(self, repo, diffopts, node1, node2=None, files=None,
                  fp=None, changes=None, opts={}):
        stat = opts.get('stat')
        if stat:
            opts['unified'] = '0'

        m = cmdutil.match(repo, files, opts)
        chunks = patch.diff(repo, node1, node2, m, changes, diffopts)
        write = fp is None and repo.ui.write or fp.write
        if stat:
            width = self.ui.interactive() and util.termwidth() or 80
            write(patch.diffstat(util.iterlines(chunks), width=width,
                                 git=diffopts.git))
        else:
            for chunk in chunks:
                write(chunk)

    def mergeone(self, repo, mergeq, head, patch, rev, diffopts):
        # first try just applying the patch
        (err, n) = self.apply(repo, [ patch ], update_status=False,
                              strict=True, merge=rev)

        if err == 0:
            return (err, n)

        if n is None:
            raise util.Abort(_("apply failed for patch %s") % patch)

        self.ui.warn(_("patch didn't work out, merging %s\n") % patch)

        # apply failed, strip away that rev and merge.
        hg.clean(repo, head)
        self.strip(repo, n, update=False, backup='strip')

        ctx = repo[rev]
        ret = hg.merge(repo, rev)
        if ret:
            raise util.Abort(_("update returned %d") % ret)
        n = repo.commit(ctx.description(), ctx.user(), force=True)
        if n is None:
            raise util.Abort(_("repo commit failed"))
        try:
            ph = patchheader(mergeq.join(patch))
        except:
            raise util.Abort(_("unable to read %s") % patch)

        diffopts = self.patchopts(diffopts, patch)
        patchf = self.opener(patch, "w")
        comments = str(ph)
        if comments:
            patchf.write(comments)
        self.printdiff(repo, diffopts, head, n, fp=patchf)
        patchf.close()
        self.removeundo(repo)
        return (0, n)

    def qparents(self, repo, rev=None):
        if rev is None:
            (p1, p2) = repo.dirstate.parents()
            if p2 == nullid:
                return p1
            if len(self.applied) == 0:
                return None
            return bin(self.applied[-1].rev)
        pp = repo.changelog.parents(rev)
        if pp[1] != nullid:
            arevs = [ x.rev for x in self.applied ]
            p0 = hex(pp[0])
            p1 = hex(pp[1])
            if p0 in arevs:
                return pp[0]
            if p1 in arevs:
                return pp[1]
        return pp[0]

    def mergepatch(self, repo, mergeq, series, diffopts):
        if len(self.applied) == 0:
            # each of the patches merged in will have two parents.  This
            # can confuse the qrefresh, qdiff, and strip code because it
            # needs to know which parent is actually in the patch queue.
            # so, we insert a merge marker with only one parent.  This way
            # the first patch in the queue is never a merge patch
            #
            pname = ".hg.patches.merge.marker"
            n = repo.commit('[mq]: merge marker', force=True)
            self.removeundo(repo)
            self.applied.append(statusentry(hex(n), pname))
            self.applied_dirty = 1

        head = self.qparents(repo)

        for patch in series:
            patch = mergeq.lookup(patch, strict=True)
            if not patch:
                self.ui.warn(_("patch %s does not exist\n") % patch)
                return (1, None)
            pushable, reason = self.pushable(patch)
            if not pushable:
                self.explain_pushable(patch, all_patches=True)
                continue
            info = mergeq.isapplied(patch)
            if not info:
                self.ui.warn(_("patch %s is not applied\n") % patch)
                return (1, None)
            rev = bin(info[1])
            err, head = self.mergeone(repo, mergeq, head, patch, rev, diffopts)
            if head:
                self.applied.append(statusentry(hex(head), patch))
                self.applied_dirty = 1
            if err:
                return (err, head)
        self.save_dirty()
        return (0, head)

    def patch(self, repo, patchfile):
        '''Apply patchfile  to the working directory.
        patchfile: name of patch file'''
        files = {}
        try:
            fuzz = patch.patch(patchfile, self.ui, strip=1, cwd=repo.root,
                               files=files, eolmode=None)
        except Exception, inst:
            self.ui.note(str(inst) + '\n')
            if not self.ui.verbose:
                self.ui.warn(_("patch failed, unable to continue (try -v)\n"))
            return (False, files, False)

        return (True, files, fuzz)

    def apply(self, repo, series, list=False, update_status=True,
              strict=False, patchdir=None, merge=None, all_files={}):
        wlock = lock = tr = None
        try:
            wlock = repo.wlock()
            lock = repo.lock()
            tr = repo.transaction()
            try:
                ret = self._apply(repo, series, list, update_status,
                                  strict, patchdir, merge, all_files=all_files)
                tr.close()
                self.save_dirty()
                return ret
            except:
                try:
                    tr.abort()
                finally:
                    repo.invalidate()
                    repo.dirstate.invalidate()
                raise
        finally:
            del tr
            release(lock, wlock)
            self.removeundo(repo)

    def _apply(self, repo, series, list=False, update_status=True,
               strict=False, patchdir=None, merge=None, all_files={}):
        '''returns (error, hash)
        error = 1 for unable to read, 2 for patch failed, 3 for patch fuzz'''
        # TODO unify with commands.py
        if not patchdir:
            patchdir = self.path
        err = 0
        n = None
        for patchname in series:
            pushable, reason = self.pushable(patchname)
            if not pushable:
                self.explain_pushable(patchname, all_patches=True)
                continue
            self.ui.status(_("applying %s\n") % patchname)
            pf = os.path.join(patchdir, patchname)

            try:
                ph = patchheader(self.join(patchname))
            except:
                self.ui.warn(_("unable to read %s\n") % patchname)
                err = 1
                break

            message = ph.message
            if not message:
                message = _("imported patch %s\n") % patchname
            else:
                if list:
                    message.append(_("\nimported patch %s") % patchname)
                message = '\n'.join(message)

            if ph.haspatch:
                (patcherr, files, fuzz) = self.patch(repo, pf)
                all_files.update(files)
                patcherr = not patcherr
            else:
                self.ui.warn(_("patch %s is empty\n") % patchname)
                patcherr, files, fuzz = 0, [], 0

            if merge and files:
                # Mark as removed/merged and update dirstate parent info
                removed = []
                merged = []
                for f in files:
                    if os.path.exists(repo.wjoin(f)):
                        merged.append(f)
                    else:
                        removed.append(f)
                for f in removed:
                    repo.dirstate.remove(f)
                for f in merged:
                    repo.dirstate.merge(f)
                p1, p2 = repo.dirstate.parents()
                repo.dirstate.setparents(p1, merge)

            files = patch.updatedir(self.ui, repo, files)
            match = cmdutil.matchfiles(repo, files or [])
            n = repo.commit(message, ph.user, ph.date, match=match, force=True)

            if n is None:
                raise util.Abort(_("repo commit failed"))

            if update_status:
                self.applied.append(statusentry(hex(n), patchname))

            if patcherr:
                self.ui.warn(_("patch failed, rejects left in working dir\n"))
                err = 2
                break

            if fuzz and strict:
                self.ui.warn(_("fuzz found when applying patch, stopping\n"))
                err = 3
                break
        return (err, n)

    def _cleanup(self, patches, numrevs, keep=False):
        if not keep:
            r = self.qrepo()
            if r:
                r.remove(patches, True)
            else:
                for p in patches:
                    os.unlink(self.join(p))

        if numrevs:
            del self.applied[:numrevs]
            self.applied_dirty = 1

        for i in sorted([self.find_series(p) for p in patches], reverse=True):
            del self.full_series[i]
        self.parse_series()
        self.series_dirty = 1

    def _revpatches(self, repo, revs):
        firstrev = repo[self.applied[0].rev].rev()
        patches = []
        for i, rev in enumerate(revs):

            if rev < firstrev:
                raise util.Abort(_('revision %d is not managed') % rev)

            ctx = repo[rev]
            base = bin(self.applied[i].rev)
            if ctx.node() != base:
                msg = _('cannot delete revision %d above applied patches')
                raise util.Abort(msg % rev)

            patch = self.applied[i].name
            for fmt in ('[mq]: %s', 'imported patch %s'):
                if ctx.description() == fmt % patch:
                    msg = _('patch %s finalized without changeset message\n')
                    repo.ui.status(msg % patch)
                    break

            patches.append(patch)
        return patches

    def finish(self, repo, revs):
        patches = self._revpatches(repo, sorted(revs))
        self._cleanup(patches, len(patches))

    def delete(self, repo, patches, opts):
        if not patches and not opts.get('rev'):
            raise util.Abort(_('qdelete requires at least one revision or '
                               'patch name'))

        realpatches = []
        for patch in patches:
            patch = self.lookup(patch, strict=True)
            info = self.isapplied(patch)
            if info:
                raise util.Abort(_("cannot delete applied patch %s") % patch)
            if patch not in self.series:
                raise util.Abort(_("patch %s not in series file") % patch)
            realpatches.append(patch)

        numrevs = 0
        if opts.get('rev'):
            if not self.applied:
                raise util.Abort(_('no patches applied'))
            revs = cmdutil.revrange(repo, opts['rev'])
            if len(revs) > 1 and revs[0] > revs[1]:
                revs.reverse()
            revpatches = self._revpatches(repo, revs)
            realpatches += revpatches
            numrevs = len(revpatches)

        self._cleanup(realpatches, numrevs, opts.get('keep'))

    def check_toppatch(self, repo):
        if len(self.applied) > 0:
            top = bin(self.applied[-1].rev)
            pp = repo.dirstate.parents()
            if top not in pp:
                raise util.Abort(_("working directory revision is not qtip"))
            return top
        return None
    def check_localchanges(self, repo, force=False, refresh=True):
        m, a, r, d = repo.status()[:4]
        if m or a or r or d:
            if not force:
                if refresh:
                    raise util.Abort(_("local changes found, refresh first"))
                else:
                    raise util.Abort(_("local changes found"))
        return m, a, r, d

    _reserved = ('series', 'status', 'guards')
    def check_reserved_name(self, name):
        if (name in self._reserved or name.startswith('.hg')
            or name.startswith('.mq')):
            raise util.Abort(_('"%s" cannot be used as the name of a patch')
                             % name)

    def new(self, repo, patchfn, *pats, **opts):
        """options:
           msg: a string or a no-argument function returning a string
        """
        msg = opts.get('msg')
        force = opts.get('force')
        user = opts.get('user')
        date = opts.get('date')
        if date:
            date = util.parsedate(date)
        diffopts = self.diffopts({'git': opts.get('git')})
        self.check_reserved_name(patchfn)
        if os.path.exists(self.join(patchfn)):
            raise util.Abort(_('patch "%s" already exists') % patchfn)
        if opts.get('include') or opts.get('exclude') or pats:
            match = cmdutil.match(repo, pats, opts)
            # detect missing files in pats
            def badfn(f, msg):
                raise util.Abort('%s: %s' % (f, msg))
            match.bad = badfn
            m, a, r, d = repo.status(match=match)[:4]
        else:
            m, a, r, d = self.check_localchanges(repo, force)
            match = cmdutil.matchfiles(repo, m + a + r)
        if force:
            p = repo[None].parents()
            if len(p) > 1:
                raise util.Abort(_('cannot manage merge changesets'))
        commitfiles = m + a + r
        self.check_toppatch(repo)
        insert = self.full_series_end()
        wlock = repo.wlock()
        try:
            # if patch file write fails, abort early
            p = self.opener(patchfn, "w")
            try:
                if date:
                    p.write("# HG changeset patch\n")
                    if user:
                        p.write("# User " + user + "\n")
                    p.write("# Date %d %d\n\n" % date)
                elif user:
                    p.write("From: " + user + "\n\n")

                if hasattr(msg, '__call__'):
                    msg = msg()
                commitmsg = msg and msg or ("[mq]: %s" % patchfn)
                n = repo.commit(commitmsg, user, date, match=match, force=True)
                if n is None:
                    raise util.Abort(_("repo commit failed"))
                try:
                    self.full_series[insert:insert] = [patchfn]
                    self.applied.append(statusentry(hex(n), patchfn))
                    self.parse_series()
                    self.series_dirty = 1
                    self.applied_dirty = 1
                    if msg:
                        msg = msg + "\n\n"
                        p.write(msg)
                    if commitfiles:
                        parent = self.qparents(repo, n)
                        chunks = patch.diff(repo, node1=parent, node2=n,
                                            match=match, opts=diffopts)
                        for chunk in chunks:
                            p.write(chunk)
                    p.close()
                    wlock.release()
                    wlock = None
                    r = self.qrepo()
                    if r: r.add([patchfn])
                except:
                    repo.rollback()
                    raise
            except Exception:
                patchpath = self.join(patchfn)
                try:
                    os.unlink(patchpath)
                except:
                    self.ui.warn(_('error unlinking %s\n') % patchpath)
                raise
            self.removeundo(repo)
        finally:
            release(wlock)

    def strip(self, repo, rev, update=True, backup="all", force=None):
        wlock = lock = None
        try:
            wlock = repo.wlock()
            lock = repo.lock()

            if update:
                self.check_localchanges(repo, force=force, refresh=False)
                urev = self.qparents(repo, rev)
                hg.clean(repo, urev)
                repo.dirstate.write()

            self.removeundo(repo)
            repair.strip(self.ui, repo, rev, backup)
            # strip may have unbundled a set of backed up revisions after
            # the actual strip
            self.removeundo(repo)
        finally:
            release(lock, wlock)

    def isapplied(self, patch):
        """returns (index, rev, patch)"""
        for i, a in enumerate(self.applied):
            if a.name == patch:
                return (i, a.rev, a.name)
        return None

    # if the exact patch name does not exist, we try a few
    # variations.  If strict is passed, we try only #1
    #
    # 1) a number to indicate an offset in the series file
    # 2) a unique substring of the patch name was given
    # 3) patchname[-+]num to indicate an offset in the series file
    def lookup(self, patch, strict=False):
        patch = patch and str(patch)

        def partial_name(s):
            if s in self.series:
                return s
            matches = [x for x in self.series if s in x]
            if len(matches) > 1:
                self.ui.warn(_('patch name "%s" is ambiguous:\n') % s)
                for m in matches:
                    self.ui.warn('  %s\n' % m)
                return None
            if matches:
                return matches[0]
            if len(self.series) > 0 and len(self.applied) > 0:
                if s == 'qtip':
                    return self.series[self.series_end(True)-1]
                if s == 'qbase':
                    return self.series[0]
            return None

        if patch is None:
            return None
        if patch in self.series:
            return patch

        if not os.path.isfile(self.join(patch)):
            try:
                sno = int(patch)
            except(ValueError, OverflowError):
                pass
            else:
                if -len(self.series) <= sno < len(self.series):
                    return self.series[sno]

            if not strict:
                res = partial_name(patch)
                if res:
                    return res
                minus = patch.rfind('-')
                if minus >= 0:
                    res = partial_name(patch[:minus])
                    if res:
                        i = self.series.index(res)
                        try:
                            off = int(patch[minus+1:] or 1)
                        except(ValueError, OverflowError):
                            pass
                        else:
                            if i - off >= 0:
                                return self.series[i - off]
                plus = patch.rfind('+')
                if plus >= 0:
                    res = partial_name(patch[:plus])
                    if res:
                        i = self.series.index(res)
                        try:
                            off = int(patch[plus+1:] or 1)
                        except(ValueError, OverflowError):
                            pass
                        else:
                            if i + off < len(self.series):
                                return self.series[i + off]
        raise util.Abort(_("patch %s not in series") % patch)

    def push(self, repo, patch=None, force=False, list=False,
             mergeq=None, all=False):
        diffopts = self.diffopts()
        wlock = repo.wlock()
        try:
            if repo.dirstate.parents()[0] not in repo.heads():
                self.ui.status(_("(working directory not at a head)\n"))

            if not self.series:
                self.ui.warn(_('no patches in series\n'))
                return 0

            patch = self.lookup(patch)
            # Suppose our series file is: A B C and the current 'top'
            # patch is B. qpush C should be performed (moving forward)
            # qpush B is a NOP (no change) qpush A is an error (can't
            # go backwards with qpush)
            if patch:
                info = self.isapplied(patch)
                if info:
                    if info[0] < len(self.applied) - 1:
                        raise util.Abort(
                            _("cannot push to a previous patch: %s") % patch)
                    self.ui.warn(
                        _('qpush: %s is already at the top\n') % patch)
                    return
                pushable, reason = self.pushable(patch)
                if not pushable:
                    if reason:
                        reason = _('guarded by %r') % reason
                    else:
                        reason = _('no matching guards')
                    self.ui.warn(_("cannot push '%s' - %s\n") % (patch, reason))
                    return 1
            elif all:
                patch = self.series[-1]
                if self.isapplied(patch):
                    self.ui.warn(_('all patches are currently applied\n'))
                    return 0

            # Following the above example, starting at 'top' of B:
            # qpush should be performed (pushes C), but a subsequent
            # qpush without an argument is an error (nothing to
            # apply). This allows a loop of "...while hg qpush..." to
            # work as it detects an error when done
            start = self.series_end()
            if start == len(self.series):
                self.ui.warn(_('patch series already fully applied\n'))
                return 1
            if not force:
                self.check_localchanges(repo)

            self.applied_dirty = 1
            if start > 0:
                self.check_toppatch(repo)
            if not patch:
                patch = self.series[start]
                end = start + 1
            else:
                end = self.series.index(patch, start) + 1

            s = self.series[start:end]
            all_files = {}
            try:
                if mergeq:
                    ret = self.mergepatch(repo, mergeq, s, diffopts)
                else:
                    ret = self.apply(repo, s, list, all_files=all_files)
            except:
                self.ui.warn(_('cleaning up working directory...'))
                node = repo.dirstate.parents()[0]
                hg.revert(repo, node, None)
                unknown = repo.status(unknown=True)[4]
                # only remove unknown files that we know we touched or
                # created while patching
                for f in unknown:
                    if f in all_files:
                        util.unlink(repo.wjoin(f))
                self.ui.warn(_('done\n'))
                raise

            if not self.applied:
                return ret[0]
            top = self.applied[-1].name
            if ret[0] and ret[0] > 1:
                msg = _("errors during apply, please fix and refresh %s\n")
                self.ui.write(msg % top)
            else:
                self.ui.write(_("now at: %s\n") % top)
            return ret[0]

        finally:
            wlock.release()

    def pop(self, repo, patch=None, force=False, update=True, all=False):
        def getfile(f, rev, flags):
            t = repo.file(f).read(rev)
            repo.wwrite(f, t, flags)

        wlock = repo.wlock()
        try:
            if patch:
                # index, rev, patch
                info = self.isapplied(patch)
                if not info:
                    patch = self.lookup(patch)
                info = self.isapplied(patch)
                if not info:
                    raise util.Abort(_("patch %s is not applied") % patch)

            if len(self.applied) == 0:
                # Allow qpop -a to work repeatedly,
                # but not qpop without an argument
                self.ui.warn(_("no patches applied\n"))
                return not all

            if all:
                start = 0
            elif patch:
                start = info[0] + 1
            else:
                start = len(self.applied) - 1

            if start >= len(self.applied):
                self.ui.warn(_("qpop: %s is already at the top\n") % patch)
                return

            if not update:
                parents = repo.dirstate.parents()
                rr = [ bin(x.rev) for x in self.applied ]
                for p in parents:
                    if p in rr:
                        self.ui.warn(_("qpop: forcing dirstate update\n"))
                        update = True
            else:
                parents = [p.hex() for p in repo[None].parents()]
                needupdate = False
                for entry in self.applied[start:]:
                    if entry.rev in parents:
                        needupdate = True
                        break
                update = needupdate

            if not force and update:
                self.check_localchanges(repo)

            self.applied_dirty = 1
            end = len(self.applied)
            rev = bin(self.applied[start].rev)
            if update:
                top = self.check_toppatch(repo)

            try:
                heads = repo.changelog.heads(rev)
            except error.LookupError:
                node = short(rev)
                raise util.Abort(_('trying to pop unknown node %s') % node)

            if heads != [bin(self.applied[-1].rev)]:
                raise util.Abort(_("popping would remove a revision not "
                                   "managed by this patch queue"))

            # we know there are no local changes, so we can make a simplified
            # form of hg.update.
            if update:
                qp = self.qparents(repo, rev)
                changes = repo.changelog.read(qp)
                mmap = repo.manifest.read(changes[0])
                m, a, r, d = repo.status(qp, top)[:4]
                if d:
                    raise util.Abort(_("deletions found between repo revs"))
                for f in a:
                    try:
                        os.unlink(repo.wjoin(f))
                    except OSError, e:
                        if e.errno != errno.ENOENT:
                            raise
                    try: os.removedirs(os.path.dirname(repo.wjoin(f)))
                    except: pass
                    repo.dirstate.forget(f)
                for f in m:
                    getfile(f, mmap[f], mmap.flags(f))
                for f in r:
                    getfile(f, mmap[f], mmap.flags(f))
                for f in m + r:
                    repo.dirstate.normal(f)
                repo.dirstate.setparents(qp, nullid)
            for patch in reversed(self.applied[start:end]):
                self.ui.status(_("popping %s\n") % patch.name)
            del self.applied[start:end]
            self.strip(repo, rev, update=False, backup='strip')
            if len(self.applied):
                self.ui.write(_("now at: %s\n") % self.applied[-1].name)
            else:
                self.ui.write(_("patch queue now empty\n"))
        finally:
            wlock.release()

    def diff(self, repo, pats, opts):
        top = self.check_toppatch(repo)
        if not top:
            self.ui.write(_("no patches applied\n"))
            return
        qp = self.qparents(repo, top)
        if opts.get('reverse'):
            node1, node2 = None, qp
        else:
            node1, node2 = qp, None
        diffopts = self.diffopts(opts)
        self.printdiff(repo, diffopts, node1, node2, files=pats, opts=opts)

    def refresh(self, repo, pats=None, **opts):
        if len(self.applied) == 0:
            self.ui.write(_("no patches applied\n"))
            return 1
        msg = opts.get('msg', '').rstrip()
        newuser = opts.get('user')
        newdate = opts.get('date')
        if newdate:
            newdate = '%d %d' % util.parsedate(newdate)
        wlock = repo.wlock()
        try:
            self.check_toppatch(repo)
            (top, patchfn) = (self.applied[-1].rev, self.applied[-1].name)
            top = bin(top)
            if repo.changelog.heads(top) != [top]:
                raise util.Abort(_("cannot refresh a revision with children"))
            cparents = repo.changelog.parents(top)
            patchparent = self.qparents(repo, top)
            ph = patchheader(self.join(patchfn))
<<<<<<< HEAD
=======

            diffopts = self.diffopts({'git': opts.get('git')}, patchfn)
>>>>>>> e9130008
            if msg:
                ph.setmessage(msg)
            if newuser:
                ph.setuser(newuser)
            if newdate:
                ph.setdate(newdate)

            # if the patch was a git patch, refresh it as a git patch
            patchf = self.opener(patchfn, 'r')
            for line in patchf:
                if line.startswith('diff --git'):
                    self.diffopts().git = True
                    break
            patchf.close()

            # only commit new patch when write is complete
            patchf = self.opener(patchfn, 'w', atomictemp=True)

            comments = str(ph)
            if comments:
                patchf.write(comments)

            tip = repo.changelog.tip()
            if top == tip:
                # if the top of our patch queue is also the tip, there is an
                # optimization here.  We update the dirstate in place and strip
                # off the tip commit.  Then just commit the current directory
                # tree.  We can also send repo.commit the list of files
                # changed to speed up the diff
                #
                # in short mode, we only diff the files included in the
                # patch already plus specified files
                #
                # this should really read:
                #   mm, dd, aa, aa2 = repo.status(tip, patchparent)[:4]
                # but we do it backwards to take advantage of manifest/chlog
                # caching against the next repo.status call
                #
                mm, aa, dd, aa2 = repo.status(patchparent, tip)[:4]
                changes = repo.changelog.read(tip)
                man = repo.manifest.read(changes[0])
                aaa = aa[:]
                matchfn = cmdutil.match(repo, pats, opts)
                if opts.get('short'):
                    # if amending a patch, we start with existing
                    # files plus specified files - unfiltered
                    match = cmdutil.matchfiles(repo, mm + aa + dd + matchfn.files())
                    # filter with inc/exl options
                    matchfn = cmdutil.match(repo, opts=opts)
                else:
                    match = cmdutil.matchall(repo)
                m, a, r, d = repo.status(match=match)[:4]

                # we might end up with files that were added between
                # tip and the dirstate parent, but then changed in the
                # local dirstate. in this case, we want them to only
                # show up in the added section
                for x in m:
                    if x not in aa:
                        mm.append(x)
                # we might end up with files added by the local dirstate that
                # were deleted by the patch.  In this case, they should only
                # show up in the changed section.
                for x in a:
                    if x in dd:
                        del dd[dd.index(x)]
                        mm.append(x)
                    else:
                        aa.append(x)
                # make sure any files deleted in the local dirstate
                # are not in the add or change column of the patch
                forget = []
                for x in d + r:
                    if x in aa:
                        del aa[aa.index(x)]
                        forget.append(x)
                        continue
                    elif x in mm:
                        del mm[mm.index(x)]
                    dd.append(x)

                m = list(set(mm))
                r = list(set(dd))
                a = list(set(aa))
                c = [filter(matchfn, l) for l in (m, a, r)]
                match = cmdutil.matchfiles(repo, set(c[0] + c[1] + c[2]))
                chunks = patch.diff(repo, patchparent, match=match,
                                    changes=c, opts=diffopts)
                for chunk in chunks:
                    patchf.write(chunk)

                try:
                    if diffopts.git:
                        copies = {}
                        for dst in a:
                            src = repo.dirstate.copied(dst)
                            # during qfold, the source file for copies may
                            # be removed. Treat this as a simple add.
                            if src is not None and src in repo.dirstate:
                                copies.setdefault(src, []).append(dst)
                            repo.dirstate.add(dst)
                        # remember the copies between patchparent and tip
                        for dst in aaa:
                            f = repo.file(dst)
                            src = f.renamed(man[dst])
                            if src:
                                copies.setdefault(src[0], []).extend(copies.get(dst, []))
                                if dst in a:
                                    copies[src[0]].append(dst)
                            # we can't copy a file created by the patch itself
                            if dst in copies:
                                del copies[dst]
                        for src, dsts in copies.iteritems():
                            for dst in dsts:
                                repo.dirstate.copy(src, dst)
                    else:
                        for dst in a:
                            repo.dirstate.add(dst)
                        # Drop useless copy information
                        for f in list(repo.dirstate.copies()):
                            repo.dirstate.copy(None, f)
                    for f in r:
                        repo.dirstate.remove(f)
                    # if the patch excludes a modified file, mark that
                    # file with mtime=0 so status can see it.
                    mm = []
                    for i in xrange(len(m)-1, -1, -1):
                        if not matchfn(m[i]):
                            mm.append(m[i])
                            del m[i]
                    for f in m:
                        repo.dirstate.normal(f)
                    for f in mm:
                        repo.dirstate.normallookup(f)
                    for f in forget:
                        repo.dirstate.forget(f)

                    if not msg:
                        if not ph.message:
                            message = "[mq]: %s\n" % patchfn
                        else:
                            message = "\n".join(ph.message)
                    else:
                        message = msg

                    user = ph.user or changes[1]

                    # assumes strip can roll itself back if interrupted
                    repo.dirstate.setparents(*cparents)
                    self.applied.pop()
                    self.applied_dirty = 1
                    self.strip(repo, top, update=False,
                               backup='strip')
                except:
                    repo.dirstate.invalidate()
                    raise

                try:
                    # might be nice to attempt to roll back strip after this
                    patchf.rename()
                    n = repo.commit(message, user, ph.date, match=match,
                                    force=True)
                    self.applied.append(statusentry(hex(n), patchfn))
                except:
                    ctx = repo[cparents[0]]
                    repo.dirstate.rebuild(ctx.node(), ctx.manifest())
                    self.save_dirty()
                    self.ui.warn(_('refresh interrupted while patch was popped! '
                                   '(revert --all, qpush to recover)\n'))
                    raise
            else:
                self.printdiff(repo, diffopts, patchparent, fp=patchf)
                patchf.rename()
                added = repo.status()[1]
                for a in added:
                    f = repo.wjoin(a)
                    try:
                        os.unlink(f)
                    except OSError, e:
                        if e.errno != errno.ENOENT:
                            raise
                    try: os.removedirs(os.path.dirname(f))
                    except: pass
                    # forget the file copies in the dirstate
                    # push should readd the files later on
                    repo.dirstate.forget(a)
                self.pop(repo, force=True)
                self.push(repo, force=True)
        finally:
            wlock.release()
            self.removeundo(repo)

    def init(self, repo, create=False):
        if not create and os.path.isdir(self.path):
            raise util.Abort(_("patch queue directory already exists"))
        try:
            os.mkdir(self.path)
        except OSError, inst:
            if inst.errno != errno.EEXIST or not create:
                raise
        if create:
            return self.qrepo(create=True)

    def unapplied(self, repo, patch=None):
        if patch and patch not in self.series:
            raise util.Abort(_("patch %s is not in series file") % patch)
        if not patch:
            start = self.series_end()
        else:
            start = self.series.index(patch) + 1
        unapplied = []
        for i in xrange(start, len(self.series)):
            pushable, reason = self.pushable(i)
            if pushable:
                unapplied.append((i, self.series[i]))
            self.explain_pushable(i)
        return unapplied

    def qseries(self, repo, missing=None, start=0, length=None, status=None,
                summary=False):
        def displayname(pfx, patchname):
            if summary:
                ph = patchheader(self.join(patchname))
                msg = ph.message and ph.message[0] or ''
                if self.ui.interactive():
                    width = util.termwidth() - len(pfx) - len(patchname) - 2
                    if width > 0:
                        msg = util.ellipsis(msg, width)
                    else:
                        msg = ''
                msg = "%s%s: %s" % (pfx, patchname, msg)
            else:
                msg = pfx + patchname
            self.ui.write(msg + '\n')

        applied = set([p.name for p in self.applied])
        if length is None:
            length = len(self.series) - start
        if not missing:
            if self.ui.verbose:
                idxwidth = len(str(start+length - 1))
            for i in xrange(start, start+length):
                patch = self.series[i]
                if patch in applied:
                    stat = 'A'
                elif self.pushable(i)[0]:
                    stat = 'U'
                else:
                    stat = 'G'
                pfx = ''
                if self.ui.verbose:
                    pfx = '%*d %s ' % (idxwidth, i, stat)
                elif status and status != stat:
                    continue
                displayname(pfx, patch)
        else:
            msng_list = []
            for root, dirs, files in os.walk(self.path):
                d = root[len(self.path) + 1:]
                for f in files:
                    fl = os.path.join(d, f)
                    if (fl not in self.series and
                        fl not in (self.status_path, self.series_path,
                                   self.guards_path)
                        and not fl.startswith('.')):
                        msng_list.append(fl)
            for x in sorted(msng_list):
                pfx = self.ui.verbose and ('D ') or ''
                displayname(pfx, x)

    def issaveline(self, l):
        if l.name == '.hg.patches.save.line':
            return True

    def qrepo(self, create=False):
        if create or os.path.isdir(self.join(".hg")):
            return hg.repository(self.ui, path=self.path, create=create)

    def restore(self, repo, rev, delete=None, qupdate=None):
        c = repo.changelog.read(rev)
        desc = c[4].strip()
        lines = desc.splitlines()
        i = 0
        datastart = None
        series = []
        applied = []
        qpp = None
        for i, line in enumerate(lines):
            if line == 'Patch Data:':
                datastart = i + 1
            elif line.startswith('Dirstate:'):
                l = line.rstrip()
                l = l[10:].split(' ')
                qpp = [ bin(x) for x in l ]
            elif datastart != None:
                l = line.rstrip()
                se = statusentry(l)
                file_ = se.name
                if se.rev:
                    applied.append(se)
                else:
                    series.append(file_)
        if datastart is None:
            self.ui.warn(_("No saved patch data found\n"))
            return 1
        self.ui.warn(_("restoring status: %s\n") % lines[0])
        self.full_series = series
        self.applied = applied
        self.parse_series()
        self.series_dirty = 1
        self.applied_dirty = 1
        heads = repo.changelog.heads()
        if delete:
            if rev not in heads:
                self.ui.warn(_("save entry has children, leaving it alone\n"))
            else:
                self.ui.warn(_("removing save entry %s\n") % short(rev))
                pp = repo.dirstate.parents()
                if rev in pp:
                    update = True
                else:
                    update = False
                self.strip(repo, rev, update=update, backup='strip')
        if qpp:
            self.ui.warn(_("saved queue repository parents: %s %s\n") %
                         (short(qpp[0]), short(qpp[1])))
            if qupdate:
                self.ui.status(_("queue directory updating\n"))
                r = self.qrepo()
                if not r:
                    self.ui.warn(_("Unable to load queue repository\n"))
                    return 1
                hg.clean(r, qpp[0])

    def save(self, repo, msg=None):
        if len(self.applied) == 0:
            self.ui.warn(_("save: no patches applied, exiting\n"))
            return 1
        if self.issaveline(self.applied[-1]):
            self.ui.warn(_("status is already saved\n"))
            return 1

        ar = [ ':' + x for x in self.full_series ]
        if not msg:
            msg = _("hg patches saved state")
        else:
            msg = "hg patches: " + msg.rstrip('\r\n')
        r = self.qrepo()
        if r:
            pp = r.dirstate.parents()
            msg += "\nDirstate: %s %s" % (hex(pp[0]), hex(pp[1]))
        msg += "\n\nPatch Data:\n"
        text = msg + "\n".join([str(x) for x in self.applied]) + '\n' + (ar and
                   "\n".join(ar) + '\n' or "")
        n = repo.commit(text, force=True)
        if not n:
            self.ui.warn(_("repo commit failed\n"))
            return 1
        self.applied.append(statusentry(hex(n),'.hg.patches.save.line'))
        self.applied_dirty = 1
        self.removeundo(repo)

    def full_series_end(self):
        if len(self.applied) > 0:
            p = self.applied[-1].name
            end = self.find_series(p)
            if end is None:
                return len(self.full_series)
            return end + 1
        return 0

    def series_end(self, all_patches=False):
        """If all_patches is False, return the index of the next pushable patch
        in the series, or the series length. If all_patches is True, return the
        index of the first patch past the last applied one.
        """
        end = 0
        def next(start):
            if all_patches:
                return start
            i = start
            while i < len(self.series):
                p, reason = self.pushable(i)
                if p:
                    break
                self.explain_pushable(i)
                i += 1
            return i
        if len(self.applied) > 0:
            p = self.applied[-1].name
            try:
                end = self.series.index(p)
            except ValueError:
                return 0
            return next(end + 1)
        return next(end)

    def appliedname(self, index):
        pname = self.applied[index].name
        if not self.ui.verbose:
            p = pname
        else:
            p = str(self.series.index(pname)) + " " + pname
        return p

    def qimport(self, repo, files, patchname=None, rev=None, existing=None,
                force=None, git=False):
        def checkseries(patchname):
            if patchname in self.series:
                raise util.Abort(_('patch %s is already in the series file')
                                 % patchname)
        def checkfile(patchname):
            if not force and os.path.exists(self.join(patchname)):
                raise util.Abort(_('patch "%s" already exists')
                                 % patchname)

        if rev:
            if files:
                raise util.Abort(_('option "-r" not valid when importing '
                                   'files'))
            rev = cmdutil.revrange(repo, rev)
            rev.sort(reverse=True)
        if (len(files) > 1 or len(rev) > 1) and patchname:
            raise util.Abort(_('option "-n" not valid when importing multiple '
                               'patches'))
        i = 0
        added = []
        if rev:
            # If mq patches are applied, we can only import revisions
            # that form a linear path to qbase.
            # Otherwise, they should form a linear path to a head.
            heads = repo.changelog.heads(repo.changelog.node(rev[-1]))
            if len(heads) > 1:
                raise util.Abort(_('revision %d is the root of more than one '
                                   'branch') % rev[-1])
            if self.applied:
                base = hex(repo.changelog.node(rev[0]))
                if base in [n.rev for n in self.applied]:
                    raise util.Abort(_('revision %d is already managed')
                                     % rev[0])
                if heads != [bin(self.applied[-1].rev)]:
                    raise util.Abort(_('revision %d is not the parent of '
                                       'the queue') % rev[0])
                base = repo.changelog.rev(bin(self.applied[0].rev))
                lastparent = repo.changelog.parentrevs(base)[0]
            else:
                if heads != [repo.changelog.node(rev[0])]:
                    raise util.Abort(_('revision %d has unmanaged children')
                                     % rev[0])
                lastparent = None

            diffopts = self.diffopts({'git': git})
            for r in rev:
                p1, p2 = repo.changelog.parentrevs(r)
                n = repo.changelog.node(r)
                if p2 != nullrev:
                    raise util.Abort(_('cannot import merge revision %d') % r)
                if lastparent and lastparent != r:
                    raise util.Abort(_('revision %d is not the parent of %d')
                                     % (r, lastparent))
                lastparent = p1

                if not patchname:
                    patchname = normname('%d.diff' % r)
                self.check_reserved_name(patchname)
                checkseries(patchname)
                checkfile(patchname)
                self.full_series.insert(0, patchname)

                patchf = self.opener(patchname, "w")
                patch.export(repo, [n], fp=patchf, opts=diffopts)
                patchf.close()

                se = statusentry(hex(n), patchname)
                self.applied.insert(0, se)

                added.append(patchname)
                patchname = None
            self.parse_series()
            self.applied_dirty = 1

        for filename in files:
            if existing:
                if filename == '-':
                    raise util.Abort(_('-e is incompatible with import from -'))
                if not patchname:
                    patchname = normname(filename)
                self.check_reserved_name(patchname)
                if not os.path.isfile(self.join(patchname)):
                    raise util.Abort(_("patch %s does not exist") % patchname)
            else:
                try:
                    if filename == '-':
                        if not patchname:
                            raise util.Abort(_('need --name to import a patch from -'))
                        text = sys.stdin.read()
                    else:
                        text = url.open(self.ui, filename).read()
                except (OSError, IOError):
                    raise util.Abort(_("unable to read %s") % filename)
                if not patchname:
                    patchname = normname(os.path.basename(filename))
                self.check_reserved_name(patchname)
                checkfile(patchname)
                patchf = self.opener(patchname, "w")
                patchf.write(text)
            if not force:
                checkseries(patchname)
            if patchname not in self.series:
                index = self.full_series_end() + i
                self.full_series[index:index] = [patchname]
            self.parse_series()
            self.ui.warn(_("adding %s to series file\n") % patchname)
            i += 1
            added.append(patchname)
            patchname = None
        self.series_dirty = 1
        qrepo = self.qrepo()
        if qrepo:
            qrepo.add(added)

def delete(ui, repo, *patches, **opts):
    """remove patches from queue

    The patches must not be applied, and at least one patch is required. With
    -k/--keep, the patch files are preserved in the patch directory.

    To stop managing a patch and move it into permanent history,
    use the qfinish command."""
    q = repo.mq
    q.delete(repo, patches, opts)
    q.save_dirty()
    return 0

def applied(ui, repo, patch=None, **opts):
    """print the patches already applied"""

    q = repo.mq
    l = len(q.applied)

    if patch:
        if patch not in q.series:
            raise util.Abort(_("patch %s is not in series file") % patch)
        end = q.series.index(patch) + 1
    else:
        end = q.series_end(True)

    if opts.get('last') and not end:
        ui.write(_("no patches applied\n"))
        return 1
    elif opts.get('last') and end == 1:
        ui.write(_("only one patch applied\n"))
        return 1
    elif opts.get('last'):
        start = end - 2
        end = 1
    else:
        start = 0

    return q.qseries(repo, length=end, start=start, status='A',
                     summary=opts.get('summary'))

def unapplied(ui, repo, patch=None, **opts):
    """print the patches not yet applied"""

    q = repo.mq
    if patch:
        if patch not in q.series:
            raise util.Abort(_("patch %s is not in series file") % patch)
        start = q.series.index(patch) + 1
    else:
        start = q.series_end(True)

    if start == len(q.series) and opts.get('first'):
        ui.write(_("all patches applied\n"))
        return 1

    length = opts.get('first') and 1 or None
    return q.qseries(repo, start=start, length=length, status='U',
                     summary=opts.get('summary'))

def qimport(ui, repo, *filename, **opts):
    """import a patch

    The patch is inserted into the series after the last applied
    patch. If no patches have been applied, qimport prepends the patch
    to the series.

    The patch will have the same name as its source file unless you
    give it a new one with -n/--name.

    You can register an existing patch inside the patch directory with
    the -e/--existing flag.

    With -f/--force, an existing patch of the same name will be
    overwritten.

    An existing changeset may be placed under mq control with -r/--rev
    (e.g. qimport --rev tip -n patch will place tip under mq control).
    With -g/--git, patches imported with --rev will use the git diff
    format. See the diffs help topic for information on why this is
    important for preserving rename/copy information and permission
    changes.

    To import a patch from standard input, pass - as the patch file.
    When importing from standard input, a patch name must be specified
    using the --name flag.
    """
    q = repo.mq
    q.qimport(repo, filename, patchname=opts['name'],
              existing=opts['existing'], force=opts['force'], rev=opts['rev'],
              git=opts['git'])
    q.save_dirty()

    if opts.get('push') and not opts.get('rev'):
        return q.push(repo, None)
    return 0

def init(ui, repo, **opts):
    """init a new queue repository

    The queue repository is unversioned by default. If
    -c/--create-repo is specified, qinit will create a separate nested
    repository for patches (qinit -c may also be run later to convert
    an unversioned patch repository into a versioned one). You can use
    qcommit to commit changes to this queue repository."""
    q = repo.mq
    r = q.init(repo, create=opts['create_repo'])
    q.save_dirty()
    if r:
        if not os.path.exists(r.wjoin('.hgignore')):
            fp = r.wopener('.hgignore', 'w')
            fp.write('^\\.hg\n')
            fp.write('^\\.mq\n')
            fp.write('syntax: glob\n')
            fp.write('status\n')
            fp.write('guards\n')
            fp.close()
        if not os.path.exists(r.wjoin('series')):
            r.wopener('series', 'w').close()
        r.add(['.hgignore', 'series'])
        commands.add(ui, r)
    return 0

def clone(ui, source, dest=None, **opts):
    '''clone main and patch repository at same time

    If source is local, destination will have no patches applied. If
    source is remote, this command can not check if patches are
    applied in source, so cannot guarantee that patches are not
    applied in destination. If you clone remote repository, be sure
    before that it has no patches applied.

    Source patch repository is looked for in <src>/.hg/patches by
    default. Use -p <url> to change.

    The patch directory must be a nested Mercurial repository, as
    would be created by qinit -c.
    '''
    def patchdir(repo):
        url = repo.url()
        if url.endswith('/'):
            url = url[:-1]
        return url + '/.hg/patches'
    if dest is None:
        dest = hg.defaultdest(source)
    sr = hg.repository(cmdutil.remoteui(ui, opts), ui.expandpath(source))
    if opts['patches']:
        patchespath = ui.expandpath(opts['patches'])
    else:
        patchespath = patchdir(sr)
    try:
        hg.repository(ui, patchespath)
    except error.RepoError:
        raise util.Abort(_('versioned patch repository not found'
                           ' (see qinit -c)'))
    qbase, destrev = None, None
    if sr.local():
        if sr.mq.applied:
            qbase = bin(sr.mq.applied[0].rev)
            if not hg.islocal(dest):
                heads = set(sr.heads())
                destrev = list(heads.difference(sr.heads(qbase)))
                destrev.append(sr.changelog.parents(qbase)[0])
    elif sr.capable('lookup'):
        try:
            qbase = sr.lookup('qbase')
        except error.RepoError:
            pass
    ui.note(_('cloning main repository\n'))
    sr, dr = hg.clone(ui, sr.url(), dest,
                      pull=opts['pull'],
                      rev=destrev,
                      update=False,
                      stream=opts['uncompressed'])
    ui.note(_('cloning patch repository\n'))
    hg.clone(ui, opts['patches'] or patchdir(sr), patchdir(dr),
             pull=opts['pull'], update=not opts['noupdate'],
             stream=opts['uncompressed'])
    if dr.local():
        if qbase:
            ui.note(_('stripping applied patches from destination '
                      'repository\n'))
            dr.mq.strip(dr, qbase, update=False, backup=None)
        if not opts['noupdate']:
            ui.note(_('updating destination repository\n'))
            hg.update(dr, dr.changelog.tip())

def commit(ui, repo, *pats, **opts):
    """commit changes in the queue repository"""
    q = repo.mq
    r = q.qrepo()
    if not r: raise util.Abort('no queue repository')
    commands.commit(r.ui, r, *pats, **opts)

def series(ui, repo, **opts):
    """print the entire series file"""
    repo.mq.qseries(repo, missing=opts['missing'], summary=opts['summary'])
    return 0

def top(ui, repo, **opts):
    """print the name of the current patch"""
    q = repo.mq
    t = q.applied and q.series_end(True) or 0
    if t:
        return q.qseries(repo, start=t-1, length=1, status='A',
                         summary=opts.get('summary'))
    else:
        ui.write(_("no patches applied\n"))
        return 1

def next(ui, repo, **opts):
    """print the name of the next patch"""
    q = repo.mq
    end = q.series_end()
    if end == len(q.series):
        ui.write(_("all patches applied\n"))
        return 1
    return q.qseries(repo, start=end, length=1, summary=opts.get('summary'))

def prev(ui, repo, **opts):
    """print the name of the previous patch"""
    q = repo.mq
    l = len(q.applied)
    if l == 1:
        ui.write(_("only one patch applied\n"))
        return 1
    if not l:
        ui.write(_("no patches applied\n"))
        return 1
    return q.qseries(repo, start=l-2, length=1, status='A',
                     summary=opts.get('summary'))

def setupheaderopts(ui, opts):
    if not opts.get('user') and opts.get('currentuser'):
        opts['user'] = ui.username()
    if not opts.get('date') and opts.get('currentdate'):
        opts['date'] = "%d %d" % util.makedate()

def new(ui, repo, patch, *args, **opts):
    """create a new patch

    qnew creates a new patch on top of the currently-applied patch (if
    any). It will refuse to run if there are any outstanding changes
    unless -f/--force is specified, in which case the patch will be
    initialized with them. You may also use -I/--include,
    -X/--exclude, and/or a list of files after the patch name to add
    only changes to matching files to the new patch, leaving the rest
    as uncommitted modifications.

    -u/--user and -d/--date can be used to set the (given) user and
    date, respectively. -U/--currentuser and -D/--currentdate set user
    to current user and date to current date.

    -e/--edit, -m/--message or -l/--logfile set the patch header as
    well as the commit message. If none is specified, the header is
    empty and the commit message is '[mq]: PATCH'.

    Use the -g/--git option to keep the patch in the git extended diff
    format. Read the diffs help topic for more information on why this
    is important for preserving permission changes and copy/rename
    information.
    """
    msg = cmdutil.logmessage(opts)
    def getmsg(): return ui.edit(msg, ui.username())
    q = repo.mq
    opts['msg'] = msg
    if opts.get('edit'):
        opts['msg'] = getmsg
    else:
        opts['msg'] = msg
    setupheaderopts(ui, opts)
    q.new(repo, patch, *args, **opts)
    q.save_dirty()
    return 0

def refresh(ui, repo, *pats, **opts):
    """update the current patch

    If any file patterns are provided, the refreshed patch will
    contain only the modifications that match those patterns; the
    remaining modifications will remain in the working directory.

    If -s/--short is specified, files currently included in the patch
    will be refreshed just like matched files and remain in the patch.

    hg add/remove/copy/rename work as usual, though you might want to
    use git-style patches (-g/--git or [diff] git=1) to track copies
    and renames. See the diffs help topic for more information on the
    git diff format.
    """
    q = repo.mq
    message = cmdutil.logmessage(opts)
    if opts['edit']:
        if not q.applied:
            ui.write(_("no patches applied\n"))
            return 1
        if message:
            raise util.Abort(_('option "-e" incompatible with "-m" or "-l"'))
        patch = q.applied[-1].name
        ph = patchheader(q.join(patch))
        message = ui.edit('\n'.join(ph.message), ph.user or ui.username())
    setupheaderopts(ui, opts)
    ret = q.refresh(repo, pats, msg=message, **opts)
    q.save_dirty()
    return ret

def diff(ui, repo, *pats, **opts):
    """diff of the current patch and subsequent modifications

    Shows a diff which includes the current patch as well as any
    changes which have been made in the working directory since the
    last refresh (thus showing what the current patch would become
    after a qrefresh).

    Use 'hg diff' if you only want to see the changes made since the
    last qrefresh, or 'hg export qtip' if you want to see changes made
    by the current patch without including changes made since the
    qrefresh.
    """
    repo.mq.diff(repo, pats, opts)
    return 0

def fold(ui, repo, *files, **opts):
    """fold the named patches into the current patch

    Patches must not yet be applied. Each patch will be successively
    applied to the current patch in the order given. If all the
    patches apply successfully, the current patch will be refreshed
    with the new cumulative patch, and the folded patches will be
    deleted. With -k/--keep, the folded patch files will not be
    removed afterwards.

    The header for each folded patch will be concatenated with the
    current patch header, separated by a line of '* * *'."""

    q = repo.mq

    if not files:
        raise util.Abort(_('qfold requires at least one patch name'))
    if not q.check_toppatch(repo):
        raise util.Abort(_('No patches applied'))
    q.check_localchanges(repo)

    message = cmdutil.logmessage(opts)
    if opts['edit']:
        if message:
            raise util.Abort(_('option "-e" incompatible with "-m" or "-l"'))

    parent = q.lookup('qtip')
    patches = []
    messages = []
    for f in files:
        p = q.lookup(f)
        if p in patches or p == parent:
            ui.warn(_('Skipping already folded patch %s') % p)
        if q.isapplied(p):
            raise util.Abort(_('qfold cannot fold already applied patch %s') % p)
        patches.append(p)

    for p in patches:
        if not message:
            ph = patchheader(q.join(p))
            if ph.message:
                messages.append(ph.message)
        pf = q.join(p)
        (patchsuccess, files, fuzz) = q.patch(repo, pf)
        if not patchsuccess:
            raise util.Abort(_('Error folding patch %s') % p)
        patch.updatedir(ui, repo, files)

    if not message:
        ph = patchheader(q.join(parent))
        message, user = ph.message, ph.user
        for msg in messages:
            message.append('* * *')
            message.extend(msg)
        message = '\n'.join(message)

    if opts['edit']:
        message = ui.edit(message, user or ui.username())

    diffopts = q.patchopts(q.diffopts(), *patches)
    q.refresh(repo, msg=message, git=diffopts.git)
    q.delete(repo, patches, opts)
    q.save_dirty()

def goto(ui, repo, patch, **opts):
    '''push or pop patches until named patch is at top of stack'''
    q = repo.mq
    patch = q.lookup(patch)
    if q.isapplied(patch):
        ret = q.pop(repo, patch, force=opts['force'])
    else:
        ret = q.push(repo, patch, force=opts['force'])
    q.save_dirty()
    return ret

def guard(ui, repo, *args, **opts):
    '''set or print guards for a patch

    Guards control whether a patch can be pushed. A patch with no
    guards is always pushed. A patch with a positive guard ("+foo") is
    pushed only if the qselect command has activated it. A patch with
    a negative guard ("-foo") is never pushed if the qselect command
    has activated it.

    With no arguments, print the currently active guards.
    With arguments, set guards for the named patch.
    NOTE: Specifying negative guards now requires '--'.

    To set guards on another patch::

      hg qguard -- other.patch +2.6.17 -stable
    '''
    def status(idx):
        guards = q.series_guards[idx] or ['unguarded']
        ui.write('%s: %s\n' % (q.series[idx], ' '.join(guards)))
    q = repo.mq
    patch = None
    args = list(args)
    if opts['list']:
        if args or opts['none']:
            raise util.Abort(_('cannot mix -l/--list with options or arguments'))
        for i in xrange(len(q.series)):
            status(i)
        return
    if not args or args[0][0:1] in '-+':
        if not q.applied:
            raise util.Abort(_('no patches applied'))
        patch = q.applied[-1].name
    if patch is None and args[0][0:1] not in '-+':
        patch = args.pop(0)
    if patch is None:
        raise util.Abort(_('no patch to work with'))
    if args or opts['none']:
        idx = q.find_series(patch)
        if idx is None:
            raise util.Abort(_('no patch named %s') % patch)
        q.set_guards(idx, args)
        q.save_dirty()
    else:
        status(q.series.index(q.lookup(patch)))

def header(ui, repo, patch=None):
    """print the header of the topmost or specified patch"""
    q = repo.mq

    if patch:
        patch = q.lookup(patch)
    else:
        if not q.applied:
            ui.write('no patches applied\n')
            return 1
        patch = q.lookup('qtip')
    ph = patchheader(repo.mq.join(patch))

    ui.write('\n'.join(ph.message) + '\n')

def lastsavename(path):
    (directory, base) = os.path.split(path)
    names = os.listdir(directory)
    namere = re.compile("%s.([0-9]+)" % base)
    maxindex = None
    maxname = None
    for f in names:
        m = namere.match(f)
        if m:
            index = int(m.group(1))
            if maxindex is None or index > maxindex:
                maxindex = index
                maxname = f
    if maxname:
        return (os.path.join(directory, maxname), maxindex)
    return (None, None)

def savename(path):
    (last, index) = lastsavename(path)
    if last is None:
        index = 0
    newpath = path + ".%d" % (index + 1)
    return newpath

def push(ui, repo, patch=None, **opts):
    """push the next patch onto the stack

    When -f/--force is applied, all local changes in patched files
    will be lost.
    """
    q = repo.mq
    mergeq = None

    if opts['merge']:
        if opts['name']:
            newpath = repo.join(opts['name'])
        else:
            newpath, i = lastsavename(q.path)
        if not newpath:
            ui.warn(_("no saved queues found, please use -n\n"))
            return 1
        mergeq = queue(ui, repo.join(""), newpath)
        ui.warn(_("merging with queue at: %s\n") % mergeq.path)
    ret = q.push(repo, patch, force=opts['force'], list=opts['list'],
                 mergeq=mergeq, all=opts.get('all'))
    return ret

def pop(ui, repo, patch=None, **opts):
    """pop the current patch off the stack

    By default, pops off the top of the patch stack. If given a patch
    name, keeps popping off patches until the named patch is at the
    top of the stack.
    """
    localupdate = True
    if opts['name']:
        q = queue(ui, repo.join(""), repo.join(opts['name']))
        ui.warn(_('using patch queue: %s\n') % q.path)
        localupdate = False
    else:
        q = repo.mq
    ret = q.pop(repo, patch, force=opts['force'], update=localupdate,
                all=opts['all'])
    q.save_dirty()
    return ret

def rename(ui, repo, patch, name=None, **opts):
    """rename a patch

    With one argument, renames the current patch to PATCH1.
    With two arguments, renames PATCH1 to PATCH2."""

    q = repo.mq

    if not name:
        name = patch
        patch = None

    if patch:
        patch = q.lookup(patch)
    else:
        if not q.applied:
            ui.write(_('no patches applied\n'))
            return
        patch = q.lookup('qtip')
    absdest = q.join(name)
    if os.path.isdir(absdest):
        name = normname(os.path.join(name, os.path.basename(patch)))
        absdest = q.join(name)
    if os.path.exists(absdest):
        raise util.Abort(_('%s already exists') % absdest)

    if name in q.series:
        raise util.Abort(_('A patch named %s already exists in the series file') % name)

    if ui.verbose:
        ui.write('renaming %s to %s\n' % (patch, name))
    i = q.find_series(patch)
    guards = q.guard_re.findall(q.full_series[i])
    q.full_series[i] = name + ''.join([' #' + g for g in guards])
    q.parse_series()
    q.series_dirty = 1

    info = q.isapplied(patch)
    if info:
        q.applied[info[0]] = statusentry(info[1], name)
    q.applied_dirty = 1

    util.rename(q.join(patch), absdest)
    r = q.qrepo()
    if r:
        wlock = r.wlock()
        try:
            if r.dirstate[patch] == 'a':
                r.dirstate.forget(patch)
                r.dirstate.add(name)
            else:
                if r.dirstate[name] == 'r':
                    r.undelete([name])
                r.copy(patch, name)
                r.remove([patch], False)
        finally:
            wlock.release()

    q.save_dirty()

def restore(ui, repo, rev, **opts):
    """restore the queue state saved by a revision"""
    rev = repo.lookup(rev)
    q = repo.mq
    q.restore(repo, rev, delete=opts['delete'],
              qupdate=opts['update'])
    q.save_dirty()
    return 0

def save(ui, repo, **opts):
    """save current queue state"""
    q = repo.mq
    message = cmdutil.logmessage(opts)
    ret = q.save(repo, msg=message)
    if ret:
        return ret
    q.save_dirty()
    if opts['copy']:
        path = q.path
        if opts['name']:
            newpath = os.path.join(q.basepath, opts['name'])
            if os.path.exists(newpath):
                if not os.path.isdir(newpath):
                    raise util.Abort(_('destination %s exists and is not '
                                       'a directory') % newpath)
                if not opts['force']:
                    raise util.Abort(_('destination %s exists, '
                                       'use -f to force') % newpath)
        else:
            newpath = savename(path)
        ui.warn(_("copy %s to %s\n") % (path, newpath))
        util.copyfiles(path, newpath)
    if opts['empty']:
        try:
            os.unlink(q.join(q.status_path))
        except:
            pass
    return 0

def strip(ui, repo, rev, **opts):
    """strip a revision and all its descendants from the repository

    If one of the working directory's parent revisions is stripped, the
    working directory will be updated to the parent of the stripped
    revision.
    """
    backup = 'all'
    if opts['backup']:
        backup = 'strip'
    elif opts['nobackup']:
        backup = 'none'

    rev = repo.lookup(rev)
    p = repo.dirstate.parents()
    cl = repo.changelog
    update = True
    if p[0] == nullid:
        update = False
    elif p[1] == nullid and rev != cl.ancestor(p[0], rev):
        update = False
    elif rev not in (cl.ancestor(p[0], rev), cl.ancestor(p[1], rev)):
        update = False

    repo.mq.strip(repo, rev, backup=backup, update=update, force=opts['force'])
    return 0

def select(ui, repo, *args, **opts):
    '''set or print guarded patches to push

    Use the qguard command to set or print guards on patch, then use
    qselect to tell mq which guards to use. A patch will be pushed if
    it has no guards or any positive guards match the currently
    selected guard, but will not be pushed if any negative guards
    match the current guard. For example::

        qguard foo.patch -stable    (negative guard)
        qguard bar.patch +stable    (positive guard)
        qselect stable

    This activates the "stable" guard. mq will skip foo.patch (because
    it has a negative match) but push bar.patch (because it has a
    positive match).

    With no arguments, prints the currently active guards.
    With one argument, sets the active guard.

    Use -n/--none to deactivate guards (no other arguments needed).
    When no guards are active, patches with positive guards are
    skipped and patches with negative guards are pushed.

    qselect can change the guards on applied patches. It does not pop
    guarded patches by default. Use --pop to pop back to the last
    applied patch that is not guarded. Use --reapply (which implies
    --pop) to push back to the current patch afterwards, but skip
    guarded patches.

    Use -s/--series to print a list of all guards in the series file
    (no other arguments needed). Use -v for more information.'''

    q = repo.mq
    guards = q.active()
    if args or opts['none']:
        old_unapplied = q.unapplied(repo)
        old_guarded = [i for i in xrange(len(q.applied)) if
                       not q.pushable(i)[0]]
        q.set_active(args)
        q.save_dirty()
        if not args:
            ui.status(_('guards deactivated\n'))
        if not opts['pop'] and not opts['reapply']:
            unapplied = q.unapplied(repo)
            guarded = [i for i in xrange(len(q.applied))
                       if not q.pushable(i)[0]]
            if len(unapplied) != len(old_unapplied):
                ui.status(_('number of unguarded, unapplied patches has '
                            'changed from %d to %d\n') %
                          (len(old_unapplied), len(unapplied)))
            if len(guarded) != len(old_guarded):
                ui.status(_('number of guarded, applied patches has changed '
                            'from %d to %d\n') %
                          (len(old_guarded), len(guarded)))
    elif opts['series']:
        guards = {}
        noguards = 0
        for gs in q.series_guards:
            if not gs:
                noguards += 1
            for g in gs:
                guards.setdefault(g, 0)
                guards[g] += 1
        if ui.verbose:
            guards['NONE'] = noguards
        guards = guards.items()
        guards.sort(key=lambda x: x[0][1:])
        if guards:
            ui.note(_('guards in series file:\n'))
            for guard, count in guards:
                ui.note('%2d  ' % count)
                ui.write(guard, '\n')
        else:
            ui.note(_('no guards in series file\n'))
    else:
        if guards:
            ui.note(_('active guards:\n'))
            for g in guards:
                ui.write(g, '\n')
        else:
            ui.write(_('no active guards\n'))
    reapply = opts['reapply'] and q.applied and q.appliedname(-1)
    popped = False
    if opts['pop'] or opts['reapply']:
        for i in xrange(len(q.applied)):
            pushable, reason = q.pushable(i)
            if not pushable:
                ui.status(_('popping guarded patches\n'))
                popped = True
                if i == 0:
                    q.pop(repo, all=True)
                else:
                    q.pop(repo, i-1)
                break
    if popped:
        try:
            if reapply:
                ui.status(_('reapplying unguarded patches\n'))
                q.push(repo, reapply)
        finally:
            q.save_dirty()

def finish(ui, repo, *revrange, **opts):
    """move applied patches into repository history

    Finishes the specified revisions (corresponding to applied
    patches) by moving them out of mq control into regular repository
    history.

    Accepts a revision range or the -a/--applied option. If --applied
    is specified, all applied mq revisions are removed from mq
    control. Otherwise, the given revisions must be at the base of the
    stack of applied patches.

    This can be especially useful if your changes have been applied to
    an upstream repository, or if you are about to push your changes
    to upstream.
    """
    if not opts['applied'] and not revrange:
        raise util.Abort(_('no revisions specified'))
    elif opts['applied']:
        revrange = ('qbase:qtip',) + revrange

    q = repo.mq
    if not q.applied:
        ui.status(_('no patches applied\n'))
        return 0

    revs = cmdutil.revrange(repo, revrange)
    q.finish(repo, revs)
    q.save_dirty()
    return 0

def reposetup(ui, repo):
    class mqrepo(repo.__class__):
        @util.propertycache
        def mq(self):
            return queue(self.ui, self.join(""))

        def abort_if_wdir_patched(self, errmsg, force=False):
            if self.mq.applied and not force:
                parent = hex(self.dirstate.parents()[0])
                if parent in [s.rev for s in self.mq.applied]:
                    raise util.Abort(errmsg)

        def commit(self, text="", user=None, date=None, match=None,
                   force=False, editor=False, extra={}):
            self.abort_if_wdir_patched(
                _('cannot commit over an applied mq patch'),
                force)

            return super(mqrepo, self).commit(text, user, date, match, force,
                                              editor, extra)

        def push(self, remote, force=False, revs=None):
            if self.mq.applied and not force and not revs:
                raise util.Abort(_('source has mq patches applied'))
            return super(mqrepo, self).push(remote, force, revs)

        def _findtags(self):
            '''augment tags from base class with patch tags'''
            result = super(mqrepo, self)._findtags()

            q = self.mq
            if not q.applied:
                return result

            mqtags = [(bin(patch.rev), patch.name) for patch in q.applied]

            if mqtags[-1][0] not in self.changelog.nodemap:
                self.ui.warn(_('mq status file refers to unknown node %s\n')
                             % short(mqtags[-1][0]))
                return result

            mqtags.append((mqtags[-1][0], 'qtip'))
            mqtags.append((mqtags[0][0], 'qbase'))
            mqtags.append((self.changelog.parents(mqtags[0][0])[0], 'qparent'))
            tags = result[0]
            for patch in mqtags:
                if patch[1] in tags:
                    self.ui.warn(_('Tag %s overrides mq patch of the same name\n')
                                 % patch[1])
                else:
                    tags[patch[1]] = patch[0]

            return result

        def _branchtags(self, partial, lrev):
            q = self.mq
            if not q.applied:
                return super(mqrepo, self)._branchtags(partial, lrev)

            cl = self.changelog
            qbasenode = bin(q.applied[0].rev)
            if qbasenode not in cl.nodemap:
                self.ui.warn(_('mq status file refers to unknown node %s\n')
                             % short(qbasenode))
                return super(mqrepo, self)._branchtags(partial, lrev)

            qbase = cl.rev(qbasenode)
            start = lrev + 1
            if start < qbase:
                # update the cache (excluding the patches) and save it
                self._updatebranchcache(partial, lrev+1, qbase)
                self._writebranchcache(partial, cl.node(qbase-1), qbase-1)
                start = qbase
            # if start = qbase, the cache is as updated as it should be.
            # if start > qbase, the cache includes (part of) the patches.
            # we might as well use it, but we won't save it.

            # update the cache up to the tip
            self._updatebranchcache(partial, start, len(cl))

            return partial

    if repo.local():
        repo.__class__ = mqrepo

def mqimport(orig, ui, repo, *args, **kwargs):
    if hasattr(repo, 'abort_if_wdir_patched') and not kwargs.get('no_commit', False):
        repo.abort_if_wdir_patched(_('cannot import over an applied patch'),
                                   kwargs.get('force'))
    return orig(ui, repo, *args, **kwargs)

def uisetup(ui):
    extensions.wrapcommand(commands.table, 'import', mqimport)

seriesopts = [('s', 'summary', None, _('print first line of patch header'))]

cmdtable = {
    "qapplied":
        (applied,
         [('1', 'last', None, _('show only the last patch'))] + seriesopts,
         _('hg qapplied [-1] [-s] [PATCH]')),
    "qclone":
        (clone,
         [('', 'pull', None, _('use pull protocol to copy metadata')),
          ('U', 'noupdate', None, _('do not update the new working directories')),
          ('', 'uncompressed', None,
           _('use uncompressed transfer (fast over LAN)')),
          ('p', 'patches', '', _('location of source patch repository')),
         ] + commands.remoteopts,
         _('hg qclone [OPTION]... SOURCE [DEST]')),
    "qcommit|qci":
        (commit,
         commands.table["^commit|ci"][1],
         _('hg qcommit [OPTION]... [FILE]...')),
    "^qdiff":
        (diff,
         commands.diffopts + commands.diffopts2 + commands.walkopts,
         _('hg qdiff [OPTION]... [FILE]...')),
    "qdelete|qremove|qrm":
        (delete,
         [('k', 'keep', None, _('keep patch file')),
          ('r', 'rev', [], _('stop managing a revision (DEPRECATED)'))],
         _('hg qdelete [-k] [-r REV]... [PATCH]...')),
    'qfold':
        (fold,
         [('e', 'edit', None, _('edit patch header')),
          ('k', 'keep', None, _('keep folded patch files')),
         ] + commands.commitopts,
         _('hg qfold [-e] [-k] [-m TEXT] [-l FILE] PATCH...')),
    'qgoto':
        (goto,
         [('f', 'force', None, _('overwrite any local changes'))],
         _('hg qgoto [OPTION]... PATCH')),
    'qguard':
        (guard,
         [('l', 'list', None, _('list all patches and guards')),
          ('n', 'none', None, _('drop all guards'))],
         _('hg qguard [-l] [-n] -- [PATCH] [+GUARD]... [-GUARD]...')),
    'qheader': (header, [], _('hg qheader [PATCH]')),
    "^qimport":
        (qimport,
         [('e', 'existing', None, _('import file in patch directory')),
          ('n', 'name', '', _('name of patch file')),
          ('f', 'force', None, _('overwrite existing files')),
          ('r', 'rev', [], _('place existing revisions under mq control')),
          ('g', 'git', None, _('use git extended diff format')),
          ('P', 'push', None, _('qpush after importing'))],
         _('hg qimport [-e] [-n NAME] [-f] [-g] [-P] [-r REV]... FILE...')),
    "^qinit":
        (init,
         [('c', 'create-repo', None, _('create queue repository'))],
         _('hg qinit [-c]')),
    "qnew":
        (new,
         [('e', 'edit', None, _('edit commit message')),
          ('f', 'force', None, _('import uncommitted changes into patch')),
          ('g', 'git', None, _('use git extended diff format')),
          ('U', 'currentuser', None, _('add "From: <current user>" to patch')),
          ('u', 'user', '', _('add "From: <given user>" to patch')),
          ('D', 'currentdate', None, _('add "Date: <current date>" to patch')),
          ('d', 'date', '', _('add "Date: <given date>" to patch'))
          ] + commands.walkopts + commands.commitopts,
         _('hg qnew [-e] [-m TEXT] [-l FILE] [-f] PATCH [FILE]...')),
    "qnext": (next, [] + seriesopts, _('hg qnext [-s]')),
    "qprev": (prev, [] + seriesopts, _('hg qprev [-s]')),
    "^qpop":
        (pop,
         [('a', 'all', None, _('pop all patches')),
          ('n', 'name', '', _('queue name to pop')),
          ('f', 'force', None, _('forget any local changes to patched files'))],
         _('hg qpop [-a] [-n NAME] [-f] [PATCH | INDEX]')),
    "^qpush":
        (push,
         [('f', 'force', None, _('apply if the patch has rejects')),
          ('l', 'list', None, _('list patch name in commit text')),
          ('a', 'all', None, _('apply all patches')),
          ('m', 'merge', None, _('merge from another queue')),
          ('n', 'name', '', _('merge queue name'))],
         _('hg qpush [-f] [-l] [-a] [-m] [-n NAME] [PATCH | INDEX]')),
    "^qrefresh":
        (refresh,
         [('e', 'edit', None, _('edit commit message')),
          ('g', 'git', None, _('use git extended diff format')),
          ('s', 'short', None, _('refresh only files already in the patch and specified files')),
          ('U', 'currentuser', None, _('add/update author field in patch with current user')),
          ('u', 'user', '', _('add/update author field in patch with given user')),
          ('D', 'currentdate', None, _('add/update date field in patch with current date')),
          ('d', 'date', '', _('add/update date field in patch with given date'))
          ] + commands.walkopts + commands.commitopts,
         _('hg qrefresh [-I] [-X] [-e] [-m TEXT] [-l FILE] [-s] [FILE]...')),
    'qrename|qmv':
        (rename, [], _('hg qrename PATCH1 [PATCH2]')),
    "qrestore":
        (restore,
         [('d', 'delete', None, _('delete save entry')),
          ('u', 'update', None, _('update queue working directory'))],
         _('hg qrestore [-d] [-u] REV')),
    "qsave":
        (save,
         [('c', 'copy', None, _('copy patch directory')),
          ('n', 'name', '', _('copy directory name')),
          ('e', 'empty', None, _('clear queue status file')),
          ('f', 'force', None, _('force copy'))] + commands.commitopts,
         _('hg qsave [-m TEXT] [-l FILE] [-c] [-n NAME] [-e] [-f]')),
    "qselect":
        (select,
         [('n', 'none', None, _('disable all guards')),
          ('s', 'series', None, _('list all guards in series file')),
          ('', 'pop', None, _('pop to before first guarded applied patch')),
          ('', 'reapply', None, _('pop, then reapply patches'))],
         _('hg qselect [OPTION]... [GUARD]...')),
    "qseries":
        (series,
         [('m', 'missing', None, _('print patches not in series')),
         ] + seriesopts,
         _('hg qseries [-ms]')),
    "^strip":
        (strip,
         [('f', 'force', None, _('force removal with local changes')),
          ('b', 'backup', None, _('bundle unrelated changesets')),
          ('n', 'nobackup', None, _('no backups'))],
         _('hg strip [-f] [-b] [-n] REV')),
    "qtop": (top, [] + seriesopts, _('hg qtop [-s]')),
    "qunapplied":
        (unapplied,
         [('1', 'first', None, _('show only the first patch'))] + seriesopts,
         _('hg qunapplied [-1] [-s] [PATCH]')),
    "qfinish":
        (finish,
         [('a', 'applied', None, _('finish all applied changesets'))],
         _('hg qfinish [-a] [REV]...')),
}<|MERGE_RESOLUTION|>--- conflicted
+++ resolved
@@ -1175,11 +1175,7 @@
             cparents = repo.changelog.parents(top)
             patchparent = self.qparents(repo, top)
             ph = patchheader(self.join(patchfn))
-<<<<<<< HEAD
-=======
-
             diffopts = self.diffopts({'git': opts.get('git')}, patchfn)
->>>>>>> e9130008
             if msg:
                 ph.setmessage(msg)
             if newuser:
