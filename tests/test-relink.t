--- conflicted
+++ resolved
@@ -29,20 +29,19 @@
   $ cat $TESTDIR/binfile.bin >> b
   $ hg ci -Am changefiles
 
-<<<<<<< HEAD
 make another commit to create files larger than 1 KB to test
 formatting of final byte count
 
   $ cat $TESTDIR/binfile.bin >> a
   $ cat $TESTDIR/binfile.bin >> b
   $ hg ci -m anotherchange
-=======
+
 don't sit forever trying to double-lock the source repo
 
   $ hg relink .
   relinking $TESTTMP/repo/.hg/store to $TESTTMP/repo/.hg/store
   there is nothing to relink
->>>>>>> 87e06b96
+
 
 Test files are read in binary mode
 
