--- conflicted
+++ resolved
@@ -1,9 +1,5 @@
-<<<<<<< HEAD
-=======
+255
 abort: Connection refused
->>>>>>> ecbcdd0c
-255
-abort: <urlopen error (, 'Connection refused')>
 ls: copy: No such file or directory
 changeset:   0:61c9426e69fe
 tag:         tip
