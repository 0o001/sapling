#!/bin/sh

hg init a
mkdir a/d1
mkdir a/d1/d2
echo line 1 > a/a
echo line 1 > a/d1/d2/a
hg --cwd a ci -Ama

echo line 2 >> a/a
hg --cwd a ci -u someone -d '1 0' -m'second change'

echo % import exported patch
hg clone -r0 a b
hg --cwd a export tip > tip.patch
hg --cwd b import ../tip.patch
echo % message should be same
hg --cwd b tip | grep 'second change'
echo % committer should be same
hg --cwd b tip | grep someone
rm -r b

echo % import exported patch with external patcher
cat > dummypatch.py <<EOF
print 'patching file a'
file('a', 'wb').write('line2\n')
EOF
chmod +x dummypatch.py
hg clone -r0 a b
hg --cwd a export tip > tip.patch
hg --config ui.patch='python ../dummypatch.py' --cwd b import ../tip.patch
cat b/a
rm -r b

echo % import of plain diff should fail without message
hg clone -r0 a b
hg --cwd a diff -r0:1 > tip.patch
hg --cwd b import ../tip.patch
rm -r b

echo % import of plain diff should be ok with message
hg clone -r0 a b
hg --cwd a diff -r0:1 > tip.patch
hg --cwd b import -mpatch ../tip.patch
rm -r b

echo % import of plain diff with specific date and user
hg clone -r0 a b
hg --cwd a diff -r0:1 > tip.patch
hg --cwd b import -mpatch -d '1 0' -u 'user@nowhere.net' ../tip.patch
hg -R b tip -pv
rm -r b

echo % import of plain diff should be ok with --no-commit
hg clone -r0 a b
hg --cwd a diff -r0:1 > tip.patch
hg --cwd b import --no-commit ../tip.patch
hg --cwd b diff --nodates
rm -r b

echo % hg -R repo import
# put the clone in a subdir - having a directory named "a"
# used to hide a bug.
mkdir dir
hg clone -r0 a dir/b
hg --cwd a export tip > dir/tip.patch
cd dir
hg -R b import tip.patch
cd ..
rm -r dir

echo % import from stdin
hg clone -r0 a b
hg --cwd a export tip | hg --cwd b import -
rm -r b

echo % override commit message
hg clone -r0 a b
hg --cwd a export tip | hg --cwd b import -m 'override' -
hg --cwd b tip | grep override
rm -r b

cat > mkmsg.py <<EOF
import email.Message, sys
msg = email.Message.Message()
msg.set_payload('email commit message\n' + open('tip.patch', 'rb').read())
msg['Subject'] = 'email patch'
msg['From'] = 'email patcher'
sys.stdout.write(msg.as_string())
EOF

echo % plain diff in email, subject, message body
hg clone -r0 a b
hg --cwd a diff -r0:1 > tip.patch
python mkmsg.py > msg.patch
hg --cwd b import ../msg.patch
hg --cwd b tip | grep email
rm -r b

echo % plain diff in email, no subject, message body
hg clone -r0 a b
grep -v '^Subject:' msg.patch | hg --cwd b import -
rm -r b

echo % plain diff in email, subject, no message body
hg clone -r0 a b
grep -v '^email ' msg.patch | hg --cwd b import -
rm -r b

echo % plain diff in email, no subject, no message body, should fail
hg clone -r0 a b
egrep -v '^(Subject|email)' msg.patch | hg --cwd b import -
rm -r b

echo % hg export in email, should use patch header
hg clone -r0 a b
hg --cwd a export tip > tip.patch
python mkmsg.py | hg --cwd b import -
hg --cwd b tip | grep second
rm -r b

# subject: duplicate detection, removal of [PATCH]
# The '---' tests the gitsendmail handling without proper mail headers
cat > mkmsg2.py <<EOF
import email.Message, sys
msg = email.Message.Message()
msg.set_payload('email patch\n\nnext line\n---\n' + open('tip.patch').read())
msg['Subject'] = '[PATCH] email patch'
msg['From'] = 'email patcher'
sys.stdout.write(msg.as_string())
EOF

echo '% plain diff in email, [PATCH] subject, message body with subject'
hg clone -r0 a b
hg --cwd a diff -r0:1 > tip.patch
python mkmsg2.py | hg --cwd b import -
hg --cwd b tip --template '{desc}\n'
rm -r b

# We weren't backing up the correct dirstate file when importing many patches
# (issue963)
echo '% import patch1 patch2; rollback'
echo line 3 >> a/a
hg --cwd a ci -m'third change'
hg --cwd a export -o '../patch%R' 1 2
hg clone -qr0 a b
hg --cwd b parents --template 'parent: {rev}\n'
hg --cwd b import ../patch1 ../patch2
hg --cwd b rollback
hg --cwd b parents --template 'parent: {rev}\n'
rm -r b

# bug non regression test
# importing a patch in a subdirectory failed at the commit stage
echo line 2 >> a/d1/d2/a
hg --cwd a ci -u someoneelse -d '1 0' -m'subdir change'
echo % hg import in a subdirectory
hg clone -r0 a b
hg --cwd a export tip | sed -e 's/d1\/d2\///' > tip.patch
dir=`pwd`
cd b/d1/d2 2>&1 > /dev/null
hg import  ../../../tip.patch
cd $dir
echo "% message should be 'subdir change'"
hg --cwd b tip | grep 'subdir change'
echo "% committer should be 'someoneelse'"
hg --cwd b tip | grep someoneelse
echo "% should be empty"
hg --cwd b status


# Test fuzziness (ambiguous patch location, fuzz=2)
echo % test fuzziness
hg init fuzzy
cd fuzzy
echo line1 > a
echo line0 >> a
echo line3 >> a
hg ci -Am adda
echo line1 > a
echo line2 >> a
echo line0 >> a
echo line3 >> a
hg ci -m change a
hg export tip > tip.patch
hg up -C 0
echo line1 > a
echo line0 >> a
echo line1 >> a
echo line0 >> a
hg ci -m brancha
hg import -v tip.patch
cd ..

# Test hunk touching empty files (issue906)
hg init empty
cd empty
touch a
touch b1
touch c1
echo d > d
hg ci -Am init
echo a > a
echo b > b1
hg mv b1 b2
echo c > c1
hg copy c1 c2
rm d
touch d
hg diff --git
hg ci -m empty
hg export --git tip > empty.diff
hg up -C 0
hg import empty.diff
for name in a b1 b2 c1 c2 d;
do
    echo % $name file
    test -f $name && cat $name
done
cd ..

# Test importing a patch ending with a binary file removal
echo % test trailing binary removal
hg init binaryremoval
cd binaryremoval
echo a > a
python -c "file('b', 'wb').write('a\x00b')"
hg ci -Am addall
hg rm a
hg rm b
hg st
hg ci -m remove
hg export --git . > remove.diff
cat remove.diff | grep git
hg up -C 0
hg import remove.diff
hg manifest
cd ..

echo % 'test update+rename with common name (issue 927)'
hg init t
cd t
touch a
hg ci -Am t
echo a > a
# Here, bfile.startswith(afile)
hg copy a a2
hg ci -m copya
hg export --git tip > copy.diff
hg up -C 0
hg import copy.diff
echo % view a
# a should contain an 'a'
cat a
echo % view a2
# and a2 should have duplicated it
cat a2
cd ..

echo % 'test -p0'
hg init p0
cd p0
echo a > a
hg ci -Am t
hg import -p0 - << EOF
foobar
--- a	Sat Apr 12 22:43:58 2008 -0400
+++ a	Sat Apr 12 22:44:05 2008 -0400
@@ -1,1 +1,1 @@
-a
+bb
EOF
hg status
cat a
cd ..

echo % 'test paths outside repo root'
mkdir outside
touch outside/foo
hg init inside
cd inside
hg import - <<EOF
diff --git a/a b/b
rename from ../outside/foo
rename to bar
EOF
cd ..

echo '% test import with similarity (issue295)'
hg init sim
cd sim
echo 'this is a test' > a
hg ci -Ama
cat > ../rename.diff <<EOF
diff --git a/a b/a
deleted file mode 100644
--- a/a
+++ /dev/null
@@ -1,1 +0,0 @@
-this is a test
diff --git a/b b/b
new file mode 100644
--- /dev/null
+++ b/b
@@ -0,0 +1,2 @@
+this is a test
+foo
EOF
hg import --no-commit -v -s 1 ../rename.diff
hg st -C
hg revert -a
rm b
hg import --no-commit -v -s 100 ../rename.diff
hg st -C
cd ..


echo '% add empty file from the end of patch (issue 1495)'
hg init addemptyend
cd addemptyend
touch a
hg addremove
hg ci -m "commit"
cat > a.patch <<EOF
diff --git a/a b/a
--- a/a
+++ b/a
@@ -0,0 +1,1 @@
+a
diff --git a/b b/b
new file mode 100644
EOF
hg import --no-commit a.patch
cd ..

<<<<<<< HEAD
echo '% create file when source is not /dev/null'
cat > create.patch <<EOF
diff -Naur proj-orig/foo proj-new/foo
--- proj-orig/foo       1969-12-31 16:00:00.000000000 -0800
+++ proj-new/foo        2009-07-17 16:50:45.801368000 -0700
@@ -0,0 +1,1 @@
+a
EOF
hg init oddcreate
cd oddcreate
hg import --no-commit ../create.patch
cat foo
=======
echo % 'first line mistaken for email headers (issue 1859)'
hg init emailconfusion
cd emailconfusion
cat > a.patch <<EOF
module: summary

description


diff -r 000000000000 -r 9b4c1e343b55 test.txt
--- /dev/null
+++ b/a
@@ -0,0 +1,1 @@
+a
EOF
hg import -d '0 0' a.patch
hg parents -v
cd ..
>>>>>>> a7d029be
<|MERGE_RESOLUTION|>--- conflicted
+++ resolved
@@ -333,7 +333,6 @@
 hg import --no-commit a.patch
 cd ..
 
-<<<<<<< HEAD
 echo '% create file when source is not /dev/null'
 cat > create.patch <<EOF
 diff -Naur proj-orig/foo proj-new/foo
@@ -346,7 +345,8 @@
 cd oddcreate
 hg import --no-commit ../create.patch
 cat foo
-=======
+cd ..
+
 echo % 'first line mistaken for email headers (issue 1859)'
 hg init emailconfusion
 cd emailconfusion
@@ -365,4 +365,3 @@
 hg import -d '0 0' a.patch
 hg parents -v
 cd ..
->>>>>>> a7d029be
